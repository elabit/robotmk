#!/bin/bash
set -e
# SPDX-FileCopyrightText: © 2022 ELABIT GmbH <mail@elabit.de>
# SPDX-License-Identifier: GPL-3.0-or-later
# This file is part of the Robotmk project (https://www.robotmk.org)

# This file creates a CMK MKP file for the determined CMK version (1/2).
# It leverages the "mkp" command from CMK, which reads a package description file
# (JSON).

# After the MKP has been built, the script check if it runs within a Github
# Workflow. If so, it sets the artifact name as output variable.

if [ -z $WORKSPACE ]; then
    echo "ERROR: WORKSPACE environment variable not set. Exiting."
    exit 1
fi

if [ -z $OMD_SITE ]; then
    echo "ERROR: You do not seem to be on a OMD site (variable OMD_SITE not set). Exiting."
    exit 1
fi

set -u
# CMK Major version - not needed anymore but lets keep this information as part of the package name
MVERSION="2"
NAME="robotmk"
PACKAGEFILE=$OMD_ROOT/var/check_mk/packages/$NAME
PKGDIR=$OMD_ROOT/var/check_mk/packages_local

# Ownership can look dubious for git, fix this.
git config --global --add safe.directory $WORKSPACE
# get the current tag (Release) or commit hash (Artifact)
#export RMK_VERSION=$(git describe --tags `git rev-list --tags --max-count=1`)
<<<<<<< HEAD
=======
# dirty hack - won't spent more time into this...
>>>>>>> 14b13869
export RMK_VERSION="1.4.3"

echo "▹ Removing old packages..."
rm -f $OMD_ROOT/var/check_mk/packages/*

echo "---------------------------------------------"
echo "▹ Generating package infofile ..."
jq --arg omdversion "$(omd version | rev | cut -d" " -f 1 | rev)" '. += {version:env.RMK_VERSION, "version.packaged":$omdversion}' $WORKSPACE/pkginfo >$PACKAGEFILE

echo "---------------------------------------------"
echo "$PACKAGEFILE:"
cat $PACKAGEFILE
echo "---------------------------------------------"
echo "▹ Building the MKP '$NAME' on $RMK_VERSION ..."
# set -x
mkp -v package $PACKAGEFILE
FILE=$(ls -rt1 $PKGDIR/*.mkp | tail -1)
# robotmk.cmk2-v1.1.0.mkp
NEWFILENAME=$NAME.$RMK_VERSION-cmk$MVERSION.mkp
mv $FILE $NEWFILENAME
PKG_PATH=$(readlink -f "$NEWFILENAME")
echo "📦   $PKG_PATH"
echo "---------------------------------------------"
echo ""
echo "Checking for Github Workflow..."
if [ -n "${GITHUB_WORKSPACE-}" ]; then
    echo "🐙 ...Github Workflow exists."
    echo "▹ Set Outputs for GitHub Workflow steps"
    echo "::set-output name=pkgfile::$NEWFILENAME"
    # echo "::set-output name=pkgname::${NAME}"
    # dirty hack - won't spent more time into this...
    VERSION="1.4.3"
    # echo "::set-output name=pkgversion::$RMK_VERSION"
    # echo "::set-output name=cmkmversion::$MVERSION"
    echo "::set-output name=artifactname::$NEWFILENAME"
else
    echo "...no GitHub Workflow detected (local execution)."
fi
echo "END OF build.sh"
echo "---------------------------------------------"<|MERGE_RESOLUTION|>--- conflicted
+++ resolved
@@ -32,10 +32,7 @@
 git config --global --add safe.directory $WORKSPACE
 # get the current tag (Release) or commit hash (Artifact)
 #export RMK_VERSION=$(git describe --tags `git rev-list --tags --max-count=1`)
-<<<<<<< HEAD
-=======
 # dirty hack - won't spent more time into this...
->>>>>>> 14b13869
 export RMK_VERSION="1.4.3"
 
 echo "▹ Removing old packages..."
