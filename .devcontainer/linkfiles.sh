#!/bin/bash
# SPDX-FileCopyrightText: © 2022 ELABIT GmbH <mail@elabit.de>
# SPDX-License-Identifier: GPL-3.0-or-later
# This file is part of the Robotmk project (https://www.robotmk.org)

set -u
# This script gets called from postcreateCommand.sh directly after the devcontainer
# has been started. Its job is to make the Robotmk project files available to the CMK site.

L_SHARE_CMK="local/share/check_mk"
L_LIB_CMK_BASE="local/lib/check_mk/base"

function main {
    symlink_files
    echo "linkfiles.sh finished."
    echo "===================="
}

function rmpath {
    echo "clearing $1"
    rm -rf $1
}

function linkpath {
    TARGET=$WORKSPACE/$1
    LINKNAME=$2
    echo "linking $TARGET -> $LINKNAME"
<<<<<<< HEAD
    # check if target exists
    if [ ! -d $TARGET ]; then
        echo "ERROR: $TARGET does not exist!"
        exit 1
    fi
=======
    # check if target file or dir exists
    if [ ! -e $TARGET ]; then
        echo "ERROR: $TARGET does not exist!"
        exit 1
    fi

>>>>>>> 0bbc862b
    # make sure that the link's parent dir exists
    mkdir -p $(dirname $LINKNAME)
    ln -sf $TARGET $LINKNAME
    # if target is a dir, show tree
    if [ -d $TARGET ]; then
        tree $TARGET
    else
        ls -la $TARGET
    fi
    #chmod 666 $TARGET/*
}

# Do not only symlink, but also generate needed directories.
function create_symlink {
    echo "---"
    TARGET=$1
    if [ ${2:0:1} == "/" ]; then
        # absolute link
        LINKNAME=$2
    else
        # relative link in OMD_ROOT
        LINKNAME=$OMD_ROOT/$2
    fi
    rmpath $LINKNAME
    linkpath $TARGET $LINKNAME
    tree $LINKNAME
}

function symlink_files {
    echo "===================="
    echo "Workspace: $WORKSPACE"
    ls -la "$WORKSPACE"
    echo "===================="
    # TODO: Package linked?
    # Package File
    create_symlink pkginfo $OMD_ROOT/var/check_mk/packages/robotmk

    # Bash aliases
    create_symlink scripts/.site_bash_aliases $OMD_ROOT/.bash_aliases

    # Agent plugins
    create_symlink agents_plugins $L_SHARE_CMK/agents/plugins

    # checkman
    create_symlink checkman $L_SHARE_CMK/checkman

    # Images & icons
    create_symlink images $L_SHARE_CMK/web/htdocs/images

    # Metrics, WATO
    create_symlink web_plugins $L_SHARE_CMK/web/plugins

    # # RF test suites
    create_symlink rf_tests /usr/lib/check_mk_agent/robot
    # Folder where agent output can be sourced with rule
    # "Datasource Programs > Individual program call instead of agent access"
    # (folder gets created in postCreateCommand.sh)
    create_symlink agent_output var/check_mk/agent_output

    # BAKERY
    create_symlink bakery ${L_LIB_CMK_BASE}/cee/plugins/bakery
    rm -rf ${L_LIB_CMK_BASE}/cee/plugins/bakery/__pycache__

    # CHECK PLUGIN
    create_symlink checks ${L_LIB_CMK_BASE}/plugins/agent_based
    rm -rf ${L_LIB_CMK_BASE}/plugins/agent_based/__pycache__
}

main<|MERGE_RESOLUTION|>--- conflicted
+++ resolved
@@ -25,20 +25,12 @@
     TARGET=$WORKSPACE/$1
     LINKNAME=$2
     echo "linking $TARGET -> $LINKNAME"
-<<<<<<< HEAD
-    # check if target exists
-    if [ ! -d $TARGET ]; then
-        echo "ERROR: $TARGET does not exist!"
-        exit 1
-    fi
-=======
     # check if target file or dir exists
     if [ ! -e $TARGET ]; then
         echo "ERROR: $TARGET does not exist!"
         exit 1
     fi
 
->>>>>>> 0bbc862b
     # make sure that the link's parent dir exists
     mkdir -p $(dirname $LINKNAME)
     ln -sf $TARGET $LINKNAME
