#!/bin/bash
# SPDX-FileCopyrightText: © 2022 ELABIT GmbH <mail@elabit.de>
# SPDX-License-Identifier: GPL-3.0-or-later


# This script gets called from postcreateCommand.sh directly after the devcontainer
# has been started. Its job is to make the Robotmk project files available to the CMK site.

# The script can be run in two modes: 
# ./linkfiles.sh cmkonly => link only the CMK relevant files (bash aliases etc)
# ./linkfiles.sh full => link the robotmk files as well as additional files

L_SHARE_CMK="local/share/check_mk"
L_LIB_CMK_BASE="local/lib/check_mk/base"
L_LIB_PY3_CMK_ADDONS="local/lib/python3/cmk_addons"

# Source CMK version detection and target resolution utilities
SCRIPT_DIR="$(cd "$(dirname "${BASH_SOURCE[0]}")" && pwd)"
source "${SCRIPT_DIR}/cmk_version.sh"

if [ -f /omd/sites/cmk/.profile ]; then
    set -a
    . /omd/sites/cmk/.profile
    set +a
else 
    echo "ERROR: .profile not found in /omd/sites/cmk. Exiting."
    exit 1
fi

<<<<<<< HEAD
if [ -f /omd/sites/cmk/.profile ]; then
    set -a
    . /omd/sites/cmk/.profile
    set +a
else 
    echo "ERROR: .profile not found in /omd/sites/cmk. Exiting."
    exit 1
fi


function _resolve_targets() {
    case "$CMK_VERSION_MM" in
        2.4)
            TARGET_CHECKS="$L_LIB_PY3_CMK_ADDONS/plugins/robotmk/agent_based"
            TARGET_GRAPHING="${L_LIB_PY3_CMK_ADDONS}/plugins/robotmk/graphing"
            ;;
        2.3)
            TARGET_CHECKS="$L_LIB_PY3_CMK_ADDONS/plugins/robotmk/agent_based"
            TARGET_GRAPHING="${L_LIB_PY3_CMK_ADDONS}/plugins/robotmk/graphing"
            ;;
        2.2)
            # 2.2 may not ship cmk_addons by default; prefer it if present, else legacy
            TARGET_CHECKS="$L_LIB_CMK_BASE/plugins/agent_based"
            TARGET_GRAPHING="${L_SHARE_CMK}/web/plugins/metrics"
            ;;
        *)
            # Unknown, try addons first
            echo "ERROR: Unknown CMK version: $CMK_VERSION_MM"
            exit 1
            ;;
    esac

    # Bakery path has been stable across 2.2-2.4
    TARGET_BAKERY="$L_LIB_CMK_BASE/cee/plugins/bakery"
    TARGET_WATO="$L_SHARE_CMK/web/plugins/wato"
    TARGET_IMAGES="$L_SHARE_CMK/web/htdocs/images"
    
}

_resolve_targets

=======
>>>>>>> 08c58569
# check for Argument
if [ -z "$1" ]; then
    echo "ERROR: Argument must be either 'cmkonly' or 'full'."
    exit 1
else
    ARG1="$1"
fi

# ARG1 must be either "cmkonly" or "full"
if [ "$ARG1" != "cmkonly" ] && [ "$ARG1" != "full" ]; then
    echo "ERROR: Argument must be either 'cmkonly' or 'full'."
    exit 1
fi

function main {
    print_workspace
<<<<<<< HEAD
=======
    print_cmk_variables
>>>>>>> 08c58569
    symlink_robotmk
    symlink_files
    echo "linkfiles.sh finished."
    echo "===================="
}

function print_workspace {
    if [ -z "$WORKSPACE" ]; then
        if [ -n "$GITHUB_WORKSPACE" ]; then
            WORKSPACE="$GITHUB_WORKSPACE"
        else
            echo "ERROR: WORKSPACE is not set and GITHUB_WORKSPACE is not available"
            exit 1
        fi
    fi
    echo "Workspace folder: $WORKSPACE"
<<<<<<< HEAD
    ls -la "$WORKSPACE"
=======
    #ls -la "$WORKSPACE"
}

function print_cmk_variables {
    echo "Variables:"
    echo "=========="
    echo "CMK_DIR_CHECKS: $OMD_ROOT/$CMK_DIR_CHECKS"
    echo "CMK_DIR_GRAPHING: $OMD_ROOT/$CMK_DIR_GRAPHING"
    echo "CMK_DIR_CHECKMAN: $OMD_ROOT/$CMK_DIR_CHECKMAN"
    echo "CMK_DIR_AGENT_PLUGINS: $OMD_ROOT/$CMK_DIR_AGENT_PLUGINS"
    echo "CMK_DIR_BAKERY: $OMD_ROOT/$CMK_DIR_BAKERY"
    echo "CMK_DIR_WATO: $OMD_ROOT/$CMK_DIR_WATO"
    echo "CMK_DIR_IMAGES: $OMD_ROOT/$CMK_DIR_IMAGES"
>>>>>>> 08c58569
}

function symlink_robotmk {
    if [ "$ARG1" == "full" ]; then
        echo "===================="
        echo "Linking robotmk MKP files"
        echo "===================="

        # Robotmk CHECK PLUGIN 
        create_symlink checks $CMK_DIR_CHECKS

        # Robotmk Metrics
        create_symlink web_plugins/metrics $CMK_DIR_GRAPHING

        # Robotmk checkman
        create_symlink checkman $CMK_DIR_CHECKMAN

        # stable paths across 2.2-2.4
        # Robotmk Agent plugins
        create_symlink agents_plugins $CMK_DIR_AGENT_PLUGINS

        # Robotmk BAKERY
        create_symlink bakery $CMK_DIR_BAKERY

        # WATO Rules
        create_symlink web_plugins/wato $CMK_DIR_WATO

        # Robotmk Images & icons
        create_symlink images $CMK_DIR_IMAGES
        
        
        rm -rf local/lib/python3/cmk_addons/plugins/agent_based/__pycache__ || true
        rm -rf local/lib/check_mk/base/plugins/agent_based/__pycache__ || true
        rm -rf local/lib/check_mk/base/cee/plugins/bakery/__pycache__ || true

    fi
}

function symlink_files {
    echo "===================="
    echo "Linking CMK common files"
    echo "===================="

    # Bash aliases
    create_symlink scripts/.site_bash_aliases $OMD_ROOT/.bash_aliases
    


    # # RF test suites
    create_symlink rf_tests /usr/lib/check_mk_agent/robot
    # Folder where agent output can be sourced with rule
    # "Datasource Programs > Individual program call instead of agent access"
    # (folder gets created in postCreateCommand.sh)
    create_symlink agent_output var/check_mk/agent_output

}

# ===============================================================


function rmpath {
    echo "clearing $1"
    rm -rf $1
}


function linkpath {
    TARGET=$WORKSPACE/$1
    LINKNAME=$2
    echo "linking $TARGET -> $LINKNAME"
    # check if target file or dir exists
    if [ ! -e $TARGET ]; then
        echo "ERROR: $TARGET does not exist!"
        exit 1
    fi

    # make sure that the link's parent dir exists
    mkdir -p $(dirname $LINKNAME)
    ln -sf $TARGET $LINKNAME
    # if target is a dir, show tree
    if [ -d $TARGET ]; then
        echo "Directory:"
        tree $LINKNAME
    else
        echo "File:"
        ls -la $LINKNAME
    fi
    #chmod 666 $TARGET/*
}

# Do not only symlink, but also generate needed directories.
function create_symlink {
    echo "--------------------------------"
    echo "## $1"
    echo ""
    TARGET=$1
    if [ ${2:0:1} == "/" ]; then
        # absolute link
        LINKNAME=$2
    else
        # relative link in OMD_ROOT
        LINKNAME=$OMD_ROOT/$2
    fi
    
    rmpath $LINKNAME
    linkpath $TARGET $LINKNAME
    echo "clearing $LINKNAME/__pycache__"
    rm -rf $LINKNAME/__pycache__ || true
}

main "$@"<|MERGE_RESOLUTION|>--- conflicted
+++ resolved
@@ -27,50 +27,6 @@
     exit 1
 fi
 
-<<<<<<< HEAD
-if [ -f /omd/sites/cmk/.profile ]; then
-    set -a
-    . /omd/sites/cmk/.profile
-    set +a
-else 
-    echo "ERROR: .profile not found in /omd/sites/cmk. Exiting."
-    exit 1
-fi
-
-
-function _resolve_targets() {
-    case "$CMK_VERSION_MM" in
-        2.4)
-            TARGET_CHECKS="$L_LIB_PY3_CMK_ADDONS/plugins/robotmk/agent_based"
-            TARGET_GRAPHING="${L_LIB_PY3_CMK_ADDONS}/plugins/robotmk/graphing"
-            ;;
-        2.3)
-            TARGET_CHECKS="$L_LIB_PY3_CMK_ADDONS/plugins/robotmk/agent_based"
-            TARGET_GRAPHING="${L_LIB_PY3_CMK_ADDONS}/plugins/robotmk/graphing"
-            ;;
-        2.2)
-            # 2.2 may not ship cmk_addons by default; prefer it if present, else legacy
-            TARGET_CHECKS="$L_LIB_CMK_BASE/plugins/agent_based"
-            TARGET_GRAPHING="${L_SHARE_CMK}/web/plugins/metrics"
-            ;;
-        *)
-            # Unknown, try addons first
-            echo "ERROR: Unknown CMK version: $CMK_VERSION_MM"
-            exit 1
-            ;;
-    esac
-
-    # Bakery path has been stable across 2.2-2.4
-    TARGET_BAKERY="$L_LIB_CMK_BASE/cee/plugins/bakery"
-    TARGET_WATO="$L_SHARE_CMK/web/plugins/wato"
-    TARGET_IMAGES="$L_SHARE_CMK/web/htdocs/images"
-    
-}
-
-_resolve_targets
-
-=======
->>>>>>> 08c58569
 # check for Argument
 if [ -z "$1" ]; then
     echo "ERROR: Argument must be either 'cmkonly' or 'full'."
@@ -87,10 +43,7 @@
 
 function main {
     print_workspace
-<<<<<<< HEAD
-=======
     print_cmk_variables
->>>>>>> 08c58569
     symlink_robotmk
     symlink_files
     echo "linkfiles.sh finished."
@@ -107,9 +60,6 @@
         fi
     fi
     echo "Workspace folder: $WORKSPACE"
-<<<<<<< HEAD
-    ls -la "$WORKSPACE"
-=======
     #ls -la "$WORKSPACE"
 }
 
@@ -123,7 +73,6 @@
     echo "CMK_DIR_BAKERY: $OMD_ROOT/$CMK_DIR_BAKERY"
     echo "CMK_DIR_WATO: $OMD_ROOT/$CMK_DIR_WATO"
     echo "CMK_DIR_IMAGES: $OMD_ROOT/$CMK_DIR_IMAGES"
->>>>>>> 08c58569
 }
 
 function symlink_robotmk {
