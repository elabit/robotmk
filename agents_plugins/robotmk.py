#!/usr/bin/env python3
# SPDX-FileCopyrightText: © 2022 ELABIT GmbH <mail@elabit.de>
# SPDX-License-Identifier: GPL-3.0-or-later
# This file is part of the Robotmk project (https://www.robotmk.org)

# This plugin requires Python > 3.7 and some modules:
# pip3 install robotframework pyyaml mergedeep python-dateutil

# redirect stdout while testing: https://www.devdungeon.com/content/using-stdin-stdout-and-stderr-python

from pathlib import Path
from collections import defaultdict
import os
import sys
import re
from argparse import ArgumentParser, RawTextHelpFormatter
from datetime import datetime, timezone, timedelta
from time import time
import json
import inspect
import base64
import zlib
import logging
from logging.handlers import TimedRotatingFileHandler
from textwrap import dedent
import subprocess
import platform
import xml.etree.ElementTree as ET
from enum import Enum
from abc import ABC, abstractmethod
import glob
import copy
import socket

local_tz = datetime.utcnow().astimezone().tzinfo

<<<<<<< HEAD
ROBOTMK_VERSION = 'v1.4.4'
=======
ROBOTMK_VERSION = 'v1.4.2'
>>>>>>> 3dc95306


class RMKConfig:
    _PRESERVED_WORDS = [
        "execution_mode",
        "agent_output_encoding",
        "transmit_html",
        "log_rotation",
        "cache_time",
        "execution_interval",
    ]
    # keys that can follow a suite id (to preserve suite ids from splitting)
    _SUITE_SUBKEYS = """name suite test include exclude critical noncritical
        variable variablefile exitonfailure host""".split()

    def __init__(self, calling_cls):
        self.calling_cls = calling_cls
        # CONFIG MERGING
        # (At this time there is no logging. Instead, the following steps can
        # add a message to the 'error' key in the result dict which gets evaluated
        # when logging setup is done.)

        # merge I: combine the os and noarch defaults
        defaults_dict = self.__merge_defaults()
        # merge II: Read robotmk.yml, overwrite the defaults
        robotmk_yml = self.read_robotmk_yml()
        robotmk_yml_merged_default = mergedeep.merge(defaults_dict, robotmk_yml)
        # merge III: Read environment vars, overwrite the YML config
        envdict = self.read_env2dictionary()
        robotmk_dict_merged_env = mergedeep.merge(robotmk_yml_merged_default, envdict)

        # The config is ready now
        self.cfg_dict = robotmk_dict_merged_env
        # Create directories for logging etc.
        self.prepare_dirs()
        # prepare the logger and write the separator
        self.setup_logging()
        # Check for errors
        self.validate_config()

        # now that YML and ENV are read, see if there is any suite defined.
        # If not, the fallback is generate suite dict entries for every dir
        # in robotdir.
        if len(self.suites_dict) == 0:
            self.suites_dict = self.__suites_from_robotdirs()

    def prepare_dirs(self):
        """Create needed directories"""
        # In case that the YML parsing failed, the default dirs are created. This
        # ensures that the parsing error can be logged in any case.
        for dir in "robotdir outputdir logdir".split():
            if dir in self.global_dict:
                ret = assert_dir(self.global_dict[dir])
                # If we got something other than a boolean true...
                if not type(ret) is bool:
                    # ...this error cannot be logged, exit abormally.
                    print(
                        f"FATAL: Robotmk failed to create '{self.global_dict[dir]}'! Aborting!"
                    )
                    sys.exit(1)

    def setup_logging(self):
        """Prepare the logger given with the calling class and write the separator"""
        self.calling_cls.setup_logging(
            calling_cls=self.calling_cls,
            log_dir=self.global_dict["logdir"],
            log_level=self.global_dict["log_level"],
            cli_verbose=self.calling_cls.cmdline_args.verbose,
        )
        self.calling_cls.loginfo(self.calling_cls.logmark * 20)

    def validate_config(self):
        """See if there was any fatal error during the config parsing where on logging was available)"""
        if "error" in self.cfg_dict:
            all_errors = ",".join(
                [self.cfg_dict["error"][s] for s in self.cfg_dict["error"]]
            )
            self.calling_cls.logfatal(all_errors)
            sys.exit(1)

    def __merge_defaults(self):
        """Merge OS defaults with noarch defaults"""
        defaults = self.calling_cls._DEFAULTS
        merged_defaults = {
            "global": mergedeep.merge(defaults[os.name], defaults["noarch"])
        }
        return merged_defaults

    def __suites_from_robotdirs(self):
        self.calling_cls.loginfo(
            "No suites defined in YML and ENV; seeking for dirs in %s/..."
            % self.global_dict["robotdir"]
        )
        # Collect all .robot files and all directories (ecept hidden ones like .vscode)
        suites_dict = {
            suitedir.name: {
                "path": suitedir.name,
                "tag": "",
            }
            for suitedir in [
                x
                for x in Path(self.global_dict["robotdir"]).iterdir()
                if (x.is_dir() or x.name.endswith(".robot"))
                and not x.name.startswith(".")
            ]
        }
        return suites_dict

    @property
    def lsuites(self):
        return self.cfg_dict["suites"].keys()

    def suite_objs(self, logger):
        """List comprehension which generates list of suite objects"""
        return [RMKSuite(id, self, logger) for id in self.cfg_dict["suites"]]

    @property
    def global_dict(self):
        return self.cfg_dict["global"]

    @property
    def suites_dict(self):
        return self.cfg_dict["suites"]

    @suites_dict.setter
    def suites_dict(self, suites_dict):
        self.cfg_dict["suites"] = suites_dict

    @staticmethod
    def gen_nested_dict(keys, value):
        """Generates a nested dict from list of keys

        Args:
            keys (list): list of key strings
            value (str/int): the leaf value

        Returns:
            dict: A nested dict with the depth of len(keys) and value=value
        """
        new_dict = current = {}
        for idx, key in enumerate(keys):
            current[key] = {}
            if key != keys[-1]:
                current = current[key]
            else:
                current[key] = value
        return new_dict

    def read_env2dictionary(
        self,
        prefix="ROBOTMK_",
        preserved_words=_PRESERVED_WORDS,
        suite_subkeys=_SUITE_SUBKEYS,
    ):
        """Creates a nested dict from environment vars starting with a certain
        prefix. Keys are spearated by "_". Preserved words (which already
        contain underscores) are given as a list of preserved words.

        Args:
            prefix (str): Only scan environment variables starting with this
                prefix
            preserved_words (list): List of words not to split at
                underscores
            suite_subkeys (list): List of words which can occurr after suite id
        Returns:
            dict: A nested dict holding the values from env vars.
        """
        env_dict = {}
        for varname in os.environ:
            if not varname.startswith(prefix):
                continue
            else:
                # REPLACE LOG
                # self.calling_cls.logdebug(f'ENV: Found variable {varname}')
                varname_strip = varname.replace(prefix, "")
                candidates = []
                for subkey in suite_subkeys:
                    # suite ids have to be treated as preserved words
                    match = re.match(rf".*suites_(.*)_{subkey}", varname_strip)
                    if match:
                        candidates.append(match.group(1))
                if len(candidates) > 0:
                    # take only the longest match because suite ids can contain
                    # preserved words (e.g. "SELENIUM_TEST")
                    longest_match = max(candidates, key=len)
                    preserved_words.append(longest_match)
                for pw in preserved_words:
                    pw = pw.upper()
                    if pw in varname_strip:
                        varname_strip = varname_strip.replace(pw, pw.replace("_", "#"))
            list_of_keys = [key.replace("#", "_") for key in varname_strip.split("_")]
            # TODO: Suite names with underscores are not parsed correctly!
            nested_dict = self.gen_nested_dict(list_of_keys, os.environ[varname])
            env_dict = mergedeep.merge(env_dict, nested_dict)
        return env_dict

    def get_robotmk_var(self, varname):
        """Tries to read a ROBOTMK_ var, otherwise returns the OS default value.
        Args:
            varname (str): The setting name
        Returns:
            any: Value of environment var or the OS default.
        """
        # read from env
        value = self.get_robotmk_env(varname)
        if value is None:
            # read from OS defaults
            return self.get_os_default(varname)

    @staticmethod
    def get_robotmk_env(setting, default=None):
        """Try to read an environment variable starting with ROBOTMK_ or return default
        Args:
            setting (str): Name of the varname part after the prefix
            default (any, optional): Default value if variable not found.
        Returns:
            any: The value of environment variable ROBOTMK_$setting
        """
        varname = "ROBOTMK_" + setting.upper()
        return os.environ.get(varname, default)

    def get_os_default(self, setting):
        """Read a setting from the DEFAULTS hash. If no OS setting is found, try noarch.
        Args:
            setting (str): Setting name
        Returns:
            str: The setting value
        """
        value = self.calling_cls._DEFAULTS[os.name].get(setting, None)
        if value is None:
            value = self.calling_cls._DEFAULTS["noarch"].get(setting, None)
            if value is None:
                # TODO: Catch the exception!
                pass
        return value

    def read_robotmk_yml(self):
        """Reads the robotmk.yml file and returns the dict.
        In case of any error, the dict contains the error key.
        An empty dict indicates that the config was read form the environment."""
        robotmk_yml = Path(self.get_robotmk_var("agent_config_dir")).joinpath(
            self.get_robotmk_var("robotmk_yml")
        )
        if os.access(robotmk_yml, os.R_OK):
            # REPLACE LOG
            # self.calling_cls.logdebug(
            #     f'Reading configuration file {robotmk_yml}')
            # TEST: Reading a valid robotmk.yml
            try:
                with open(robotmk_yml, "r", encoding="utf-8") as stream:
                    robotmk_yml_config = yaml.safe_load(stream)
                return robotmk_yml_config
            except yaml.YAMLError as exc:
                # REPLACE LOG
                # self.calling_cls.logerror("Error while parsing YAML file:")
                # if hasattr(exc, 'problem_mark'):
                # self.calling_cls.logerror(f'''Parser says: {str(exc.problem_mark)}
                #         {str(exc.problem)} {str(exc.context)}''')
                return {
                    "error": {
                        "read_robotmk_yml": f"robotmk.yml exists, but an error occurred while parsing the file! ({exc})"
                    }
                }
        else:
            # TEST: Valid config 100% from environment (-> Docker!)
            # REPLACE LOG
            # self.calling_cls.loginfo("No control file %s found. ")
            return {}


class RMKState:
    """State class which is the superclass for runner and suite.
    Both share the fact that
    - they store some common data like runtime, cache time etc.
    - they need to store those data in the state file
    - some data in the state file must be updated in real-time"""

    def __init__(self, *args, **kwargs):
        super().__init__(*args, **kwargs)  # forwards all unused arguments
        self._state = {}

    def read_state_from_file(self):
        try:
            with open(str(self.statefile_path), "r", encoding="utf-8") as statefile:
                data = json.load(statefile)
            # statefile always contains ISO datetimes, convert them back to datetime
            data = {
                k: (parser.isoparse(v) if type(v) is datetime else v)
                for (k, v) in data.items()
            }
        except Exception as e:
            # TODO: Not optimal. Logging is only inherited from RoboMK to Ctrl and Runner.
            # self.logwarn("Statefile not found - %s (%s)" % (self.statefile_path, str(e)))
            data = {}
            # TODO: Test
            # data = {
            #     'id': self.suite.id,
            #     'error': "Statefile of suite '%s' not found - %s (perhaps the suite did never run)" % (self.suite.id, str(e))
            # }

        # self.data['result_age'] = self.age.seconds
        # self.data['result_overdue'] = self.overdue
        # self.data['result_is_stale'] = self.is_stale()
        return data

    def write_state_to_file(self, data=None):
        """Writes the given data structure into the statefile.
        Datetime objects are converted to ISO strings."""
        if data is None:
            data = self._state
        data = {
            k: (v.isoformat() if type(v) is datetime else v) for (k, v) in data.items()
        }
        try:
            with open(self.statefile_path, "w", encoding="utf-8") as outfile:
                json.dump(data, outfile, indent=2, sort_keys=False)
        except IOError as e:
            # Error gets logged, will come to light by staleness check
            pass
            # TODO: Not optimal. Logging is only inherited from RoboMK to Ctrl and Runner.
            # self.logerror("Cannot write statefile %s" % (
            #     self.statefile_path, str(e)))

    def state_isoformat(self):
        data = {k: v.isoformat() for (k, v) in self._state.items()}

    @property
    def is_running(self):
        """Checks if the Runner has not ended yet"""
        if self._state["start_time"] > self._state["end_time"]:
            return True

    @property
    def is_due(self):
        """Checks if the runner should run according to the exec. interval"""
        pass
        # if self.now > last_start_time + global_execution_interval:

    @property
    def statefile_path(self):
        # The controller reads the runner's statefile, but does not have an ID.
        # Hence, we fallback to runner, if not set.
        id = getattr(self, "id", "runner")
        filename = f"robotmk_{id}.json"
        return Path(self.config.global_dict["outputdir"]).joinpath(filename)
        # return Path(self.global_dict['outputdir']).joinpath(filename)

    def write_statevars(self, kvpair):
        """Sets the given key-value pairs and saves them in the state file."""
        if not type(kvpair) is list:
            kvpair = [kvpair]
        self.set_statevars(kvpair)
        data = self.read_state_from_file()
        for item in kvpair:
            data.update({item[0]: item[1]})
        self.write_state_to_file(data)

    def set_statevars(self, kvpair):
        if not type(kvpair) is list:
            kvpair = [kvpair]
        for item in kvpair:
            if type(item) is tuple:
                self._state[item[0]] = item[1]

    def get_statevar(self, name):
        return self._state.get(name, None)

    # def update_file(fn):
    #     # always save the current state to file
    #     def inner(*args, **kwargs):
    #         if not args[0] is None:
    #             print("Writing this to file %s " % "foo")
    #         fn()
    #     return inner

    def get_now_as_dt(self):
        return datetime.now(local_tz)

    def get_now_as_epoch(self):
        return int(self.get_now_as_dt().timestamp())


class RMKSuite(RMKState):
    logmark = "~"

    def __init__(self, id, config, logger):
        self.id = id
        self.config = config
        self.logger = logger
        self._timestamp = self.get_now_as_epoch()
        super().__init__()

        self.set_statevars(
            [
                ("id", id),
                ("cache_time", self.get_suite_or_global("cache_time")),
                ("execution_interval", self.get_suite_or_global("execution_interval")),
                ("path", self.suite_dict["path"]),
                ("tag", self.suite_dict.get("tag", None)),
            ]
        )

        self.suite_dict.setdefault("robot_params", {})
        self.suite_dict["robot_params"].update(
            {
                "outputdir": self.global_dict["outputdir"],
                "console": "NONE",
                "report": "NONE",
            }
        )

        # Execution Strategy
        # Ref Kuh5z
        self.reexecution_strategy = ReExecStrategyFactory().create(self)

        # STRATEGY SELECTOR
        # Decide how to execute what
        # Ref: TgWQvr
        if self.source == "local":
            self.env_strategy = EnvStrategyFS(path=self.path)
        elif self.source == "git":
            self.env_strategy == EnvStrategyGit(path=self.path)
        elif self.source == "robocorp":
            self.env_strategy == EnvStrategyRobocorp(path=self.path)
        else:
            # TODO: catch this
            pass

        if self.python == "os":
            self.env_strategy = EnvStrategyOS(self)
        elif self.python == "rcc":
            self.env_strategy = EnvStrategyRCC(self)
        else:
            # TODO: catch this
            pass

    def clear_statevars(self):
        data = {k: None for k in "start_time end_time runtime rc xml htmllog".split()}
        self._state.update(data)

    def __str__(self):
        return self.id

    def output_filename(self, timestamp, attempt=None):
        """Create output file name. If attempt is given, it gets appended to the file name."""
        if attempt is None:
            suite_filename = "robotframework_%s_%s" % (self.id, timestamp)
        else:
            suite_filename = "robotframework_%s_%s_attempt-%d" % (
                self.id,
                timestamp,
                attempt,
            )
        return suite_filename

    def bump_output_filenames(self, attempt=None):
        """Parametrize the output files"""
        output_prefix = self.output_filename(str(self.timestamp), attempt)
        self.suite_dict["robot_params"].update(
            {
                "output": "%s_output.xml" % output_prefix,
                "log": "%s_log.html" % output_prefix,
            }
        )

    def clear_filenames(self):
        """Reset the log file names if Robot Framework exited with RC > 250
        The files presumed to exist do not in this case.
        """
        self.output = None
        self.log = None

    def execute(self):
        self.write_statevars(
            [
                ("id", self.id),
                ("start_time", self.get_now_as_dt()),
                ("cache_time", self.get_suite_or_global("cache_time")),
            ]
        )
        max_exec = self.max_executions
        # INNER SUITE RUNNER - RUN SUITE IN MULTIPLE ATTEMPTS
        for attempt in range(1, max_exec + 1):
            if max_exec > 1:
                self._runner.loginfo(
                    f" > Starting attempt {attempt}/max {max_exec} ({str(self.reexecution_strategy)})"
                )
            else:
                self._runner.loginfo(f" > Starting suite...")
            # output files with attempt suffix
            self.bump_output_filenames(attempt)
            # ===== execute on OS Python, Docker, ... =====
            rc = self.env_strategy.run()
            self._runner.loginfo(f" < RC: {rc}")

            if max_exec == 1 or (max_exec > 1 and rc == 0):
                # get out of here if
                # - re-execution is not enabled  OR
                # - first attempt was successful
                break
            else:
                # re-execution possible, check if we should
                if rc == 0:
                    # retry was OK, get out here
                    self.reexecution_strategy.finalize_results()
                    break
                else:
                    if attempt < max_exec:
                        # Chance for next try: set reexecution params according to strategy
                        self.reexecution_strategy.reparametrize_robot()
                    else:
                        # ...GAME OVER! => MERGE
                        self._runner.loginfo(
                            "   Even the last attempt was unsuccessful!"
                        )
                        self.reexecution_strategy.finalize_results()

        self.set_statevars(
            [
                ("htmllog", str(Path(self.outputdir).joinpath(self.log))),
                ("xml", str(Path(self.outputdir).joinpath(self.output))),
                ("end_time", self.get_now_as_dt()),
                ("attempts", attempt),
                ("max_executions", max_exec),
                ("rc", rc),
                self.piggybackhost,
            ]
        )
        return rc

    # def merge_results(self):
    #     # WIP: moved from runner class to suite
    #     # output files without attempt suffix
    #     self.bump_output_filenames()
    #     outputfiles = self._runner.glob_suite_outputfiles(self)
    #     outputfiles.sort()
    #     self._runner.logdebug("Result files to merge:")
    #     filenames = [Path(f).name for f in outputfiles]
    #     for f in filenames:
    #         self._runner.logdebug(" - %s" % f)
    #     # rebot wants to print out the generated file names on stdout; write to devnull
    #     devnull = open(os.devnull, "w")
    #     rebot(
    #         *outputfiles,
    #         outputdir=self.outputdir,
    #         output=self.output,
    #         log=self.log,
    #         report=None,
    #         merge=True,
    #         stdout=devnull,
    #     )
    #     self._runner.loginfo("Merged results of all reexecutions into:")
    #     self._runner.loginfo(" - %s" % self.output)
    #     self._runner.loginfo(" - %s" % self.log)

    def get_suite_or_global(self, name, default=None):
        try:
            return self.suite_dict[name]
        except:
            try:
                return self.global_dict[name]
            except:
                return default

    @property
    def is_disabled_by_flagfile(self):
        # if disabled flag file exists, return True
        return self.path.joinpath("DISABLED").exists()

    @property
    def get_disabled_reason(self):
        # If disabled flag file exists, return the content.
        # Otherwise return default message.
        if self.is_disabled_by_flagfile:
            try:
                with open(self.path.joinpath("DISABLED"), "r") as f:
                    reason = f.read()
                    if len(reason) > 0:
                        return "Reason: " + reason
                    else:
                        return ""

            except:
                return ""

    @property
    def path(self):
        """The absolute path to the Robot test (directory or .robot file),
        built from the robotdir and the relative path given in WATO"""
        return Path(self.global_dict["robotdir"]).joinpath(self.suite_dict["path"])

    @property
    def pathdir(self):
        """The absolute path of the Robot test directory,
        built from the robotdir and the DIRECTORY of the path given in WATO"""
        if self.path.is_dir:
            return self.path
        else:
            return self.path.parent

    @property
    def outputdir(self):
        return self.suite_dict["robot_params"]["outputdir"]

    @outputdir.setter
    def outputdir(self, directory):
        self.suite_dict["robot_params"]["outputdir"] = directory

    @property
    def output(self):
        return self.suite_dict["robot_params"]["output"]

    @output.setter
    def output(self, file):
        self.suite_dict["robot_params"]["output"] = file

    @property
    def log(self):
        return self.suite_dict["robot_params"]["log"]

    @log.setter
    def log(self, file):
        self.suite_dict["robot_params"]["log"] = file

    @property
    def runtime(self):
        return (self._state["end_time"] - self._state["start_time"]).total_seconds()

    @property
    def python(self):
        """Defines which Python interpreter to use (OS/RCC)"""
        return self.suite_dict.get("python", "os")

    @property
    def source(self):
        return self.suite_dict.get("source", "local")

    @property
    def max_executions(self):
        return self.suite_dict.get("failed_handling", {}).get("max_iterations", 1)

    @property
    def rerun_selection(self):
        return (
            self.suite_dict.get("failed_handling", {})
            .get("strategy", {})
            .get("rerun_selection", {})
        )

    @property
    def suite_dict(self):
        return self.config.cfg_dict["suites"][self.id]

    @property
    def global_dict(self):
        return self.config.cfg_dict["global"]

    @property
    def piggybackhost(self):
        pb_host = self.suite_dict.get("piggybackhost", None)
        return ("piggybackhost", pb_host) if pb_host else None

    # Suite timestamp for filenames
    @property
    def timestamp(self):
        return self._timestamp

    @timestamp.setter
    def timestamp(self, t):
        self._timestamp = t


# Ref: Kuh5z
class ReExecStrategy(ABC):
    """Execution strategy interface for suites"""

    def __init__(self):
        pass

    @abstractmethod
    def reparametrize_robot(self, suite):
        """An abstract method to be implemented by the concrete strategy classes"""
        pass

    @abstractmethod
    def finalize_results(self):
        """An abstract method to be implemented by the concrete strategy classes"""
        pass


class ReExecStrategyComplete(ReExecStrategy):
    """Execution strategy for suites with complete re-execution"""

    def __init__(self, suite):
        self.suite = suite

    def __str__(self):
        return "Strategy: Complete"

    def reparametrize_robot(self):
        pass

    def finalize_results(self):
        """Only takes the last result into account"""
        # Pretty much the same method as in incremental strategy; however,
        # keep them separate to be able to change them independently
        self.suite.bump_output_filenames()
        outputfiles = self.suite._runner.glob_suite_outputfiles(self.suite)
        outputfiles.sort()
        self.suite._runner.logdebug(
            "Piled up the following result files of complete executions:"
        )
        filenames = [Path(f).name for f in outputfiles]
        for f in filenames:
            self.suite._runner.logdebug(" - %s" % f)
        # rebot wants to print out the generated file names on stdout; write to devnull
        devnull = open(os.devnull, "w")
        rebot(
            *outputfiles,
            outputdir=self.suite.outputdir,
            output=self.suite.output,
            log=self.suite.log,
            report=None,
            merge=True,
            stdout=devnull,
        )
        self.suite._runner.loginfo("Taking the last/best result as:")
        self.suite._runner.loginfo(" - %s" % self.suite.output)
        self.suite._runner.loginfo(" - %s" % self.suite.log)


class ReExecStrategyIncremental(ReExecStrategy):
    """Provides methods to re-execute suites incrementally (no test interdependency)"""

    def __init__(self, suite):
        self.suite = suite

    def __str__(self):
        return "Strategy: Incremental"

    def reparametrize_robot(self):
        """Parametrize the Robot command line which tests to re-execute"""
        # save the current output XML and use it for the rerun
        failed_xml = Path(self.suite.outputdir).joinpath(self.suite.output)
        self.suite.suite_dict["robot_params"].update({"rerunfailed": str(failed_xml)})
        # Attempt 2ff can be filtered, add the parameters to the Robot cmdline
        self.suite.suite_dict["robot_params"].update(self.suite.rerun_selection)

        self.suite._runner.loginfo(
            f"   Reading failed tests from '{failed_xml.name}', setting robot parameters for rexecution"
        )

    def finalize_results(self):
        """Merges the last and best test results into a new final result"""
        self.suite.bump_output_filenames()
        outputfiles = self.suite._runner.glob_suite_outputfiles(self.suite)
        outputfiles.sort()
        self.suite._runner.logdebug("Result files to merge:")
        filenames = [Path(f).name for f in outputfiles]
        for f in filenames:
            self.suite._runner.logdebug(" - %s" % f)
        # rebot wants to print out the generated file names on stdout; write to devnull
        devnull = open(os.devnull, "w")
        rebot(
            *outputfiles,
            outputdir=self.suite.outputdir,
            output=self.suite.output,
            log=self.suite.log,
            report=None,
            merge=True,
            stdout=devnull,
        )
        self.suite._runner.loginfo("Merged results of all reexecutions into:")
        self.suite._runner.loginfo(" - %s" % self.suite.output)
        self.suite._runner.loginfo(" - %s" % self.suite.log)


class ReExecStrategyFactory:
    """Factory for execution strategies"""

    def __init__(self):
        pass

    def create(self, suite):
        if (
            "failed_handling" in suite.suite_dict
            and suite.suite_dict["failed_handling"]["strategy"]["name"] == "incremental"
        ):
            return ReExecStrategyIncremental(suite)
        else:
            return ReExecStrategyComplete(suite)


# Ref: TgWQvr
class EnvStrategy:
    """Strategy interface which Python environment to use"""

    def __init__(self):
        pass

    @abstractmethod
    def run(self, suite: RMKSuite):
        pass


class EnvStrategyOS(EnvStrategy):
    """Use the System Python environment"""

    def __init__(self, suite: RMKSuite):
        self._suite = suite
        super().__init__()

    def __str__(self):
        return "OS Python"

    def prepare_rf_args(self):
        # Format the robot_params to meet the Robot CLI requirement
        # (See https://robot-framework.readthedocs.io/en/latest/autodoc/robot.html#robot.run.run_cli)
        robot_params = self._suite.suite_dict.get("robot_params")
        arglist = []
        for k, v in robot_params.items():
            arg = f"--{k}"
            # create something we can iterate over
            if isinstance(v, str):
                # key:value    => convert to 1 el list
                vlist = [v]
            elif isinstance(v, dict):
                if k == "variable":
                    # key:var-dict => convert to list of varkey:varvalue
                    vlist = list(map(lambda x: f"{x[0]}:{x[1]}", v.items()))
                else:
                    self._suite.logger.warn(
                        f"The Robot Framework parameter {k} is a dict but cannot be converted to cmdline arguments (values: {str(v)})"
                    )
            elif isinstance(v, list):
                if k == "argumentfile" or k == "variablefile":
                    # make the file args absolute file paths
                    v = [str(self._suite.pathdir.joinpath(n)) for n in v]
                # key:list     => no conversion
                vlist = v

            for value in vlist:
                # values which are boolean(-like) are single parameters without option
                if type(value) is bool or value in ["yes", "no", "True", "False"]:
                    arglist.extend([arg])
                else:
                    arglist.extend([arg, value])
        return arglist

    def run(self):
        """Runs the Robot suite with the OS Python and RF CLI API"""
        # self.prepare_rf_api_args()
        cli_args = self.prepare_rf_args()
        cli_args.append(str(self._suite.path))
        self._suite.logger.debug(f"Robot arguments: {' '.join(cli_args)}")
        rc = robot.run_cli(cli_args, exit=False)
        return rc


class EnvStrategyRCC(EnvStrategy):
    """Use rcc to create a dedicated environment for the test"""

    def __init__(self, suite: RMKSuite):
        self._suite = suite

    def __str__(self):
        return "RCC Env Python"

    def run(self, suite: RMKSuite) -> int:
        pass


class EnvStrategy:
    """Strategy interface where to get the test source code from"""

    def __init__(self, path):
        self.path = path
        pass


class EnvStrategyFS(EnvStrategy):
    """Read the test source from local filesystem"""

    def __init__(self, path):
        super().__init__(path)
        pass


class EnvStrategyGit(EnvStrategy):
    """Clone the test source code from git"""

    def __init__(self, path):
        super().__init__(path)
        pass


class EnvStrategyRobocorp(EnvStrategy):
    """Load a Robocorp Robot"""

    def __init__(self, path):
        super().__init__(path)
        pass


class RMKPlugin:
    _DEFAULTS = {
        "nt": {
            "agent_data_dir": "C:/ProgramData/checkmk/agent",
            "agent_config_dir": "C:/ProgramData/checkmk/agent/config",
            "agent_spool_dir": "C:/ProgramData/checkmk/agent/spool",
            "robotdir": "C:/ProgramData/checkmk/agent/robot",
            "outputdir": "C:/ProgramData/checkmk/agent/log/robotmk",
            "logdir": "C:/ProgramData/checkmk/agent/log/robotmk",
        },
        "posix": {
            "agent_data_dir": "/usr/lib/check_mk_agent",
            "agent_config_dir": "/etc/check_mk",
            "agent_spool_dir": "/var/lib/check_mk_agent/spool",
            "robotdir": "/usr/lib/check_mk_agent/robot",
            "outputdir": "/var/log/robotmk",
            "logdir": "/var/log/robotmk",
        },
        "noarch": {
            "execution_mode": "agent_serial",
            "agent_output_encoding": "zlib_codec",
            "transmit_html": False,
            "robotmk_yml": "robotmk.yml",
            "log_level": "INFO",
            "log_rotation": 14,
            "cache_time": 960,
            "execution_interval": 900,
        },
    }

    def __init__(self):
        # self.setup_logging(
        #     calling_cls=self, verbose=self.cmdline_args.verbose)
        # self.loginfo(self.logmark * 20)
        self.config = RMKConfig(calling_cls=self)
        self.execution_mode = self.config.global_dict["execution_mode"]

    @classmethod
    def get_args(cls):
        parser = ArgumentParser(
            formatter_class=RawTextHelpFormatter,
            epilog=dedent(
                """\
                This is the controller part of Robotmk. It
                    - determines the configured suites
                    - reads their JSON state files
                    - writes all JSON objects to STDOUT for the CMK agent
                The Checkmk agent starts the Robotmk controller as a synchronous 
                check plugin in the agent check interval.
                
                # Configuration by environment variables
                Any setting can also be given by environment variables.
                Example:

                cat robotmk.yml
                global:
                    robotdir: /another/path/for/suites
                suites:
                    test_one:
                        variable:
                            language: german
                            env: prod

                This can be set equivalentely with environment variables:

                ROBOTMK_global_robotdir="/another/path/for/suites"
                ROBOTMK_suites_test_one_variable_language="german"
                ROBOTMK_suites_test_one_variable_env="prod"

                The rules are:
                  * variables must start with 'ROBOTMK_'
                  * case matters
                  * separate dict keys with underscores
                  * suite names with underscores (ex. test_one) are detected by
                    its surrounding protected keys.
                """
            ),
        )
        # parser.add_argument(
        #     '--run',
        #     '-r',
        #     dest='suites',
        #     const='all',
        #     default=None,
        #     action='store',
        #     nargs='?',
        #     type=str,
        #     help="""runner mode. Runs all Robot Framework suites as configured in robotmk.yml.
        #             Suite IDs can be given as comma separated list to restrict execution.
        #             Suites are executed serially, one by one.""")
        parser.add_argument(
            "--verbose",
            "-v",
            default=False,
            action="store_true",
            help="""Print the Robotmk log to console.""",
        )
        cls.cmdline_args = parser.parse_args()

    def setup_logging(self, calling_cls, log_dir, log_level="DEBUG", cli_verbose=False):
        # if self._DEFAULTS['noarch']['logging']:
        instance_name = calling_cls.__class__.__name__
        logger = logging.getLogger(instance_name)
        if log_level == "OFF":
            # increase CRITICAL by 1 disables logging at all
            level = logging.getLevelName("CRITICAL") + 1
        else:
            if cli_verbose:
                cli_log_level = "DEBUG"
            else:
                cli_log_level = "INFO"
            log_level = min(
                logging.getLevelName(log_level), logging.getLevelName(cli_log_level)
            )
        logger.setLevel(log_level)

        # File log
        fh = TimedRotatingFileHandler(
            Path(log_dir).joinpath("robotmk_%s.log" % repr(calling_cls)),
            when="midnight",
            backupCount=30,
        )
        file_formatter = logging.Formatter(
            fmt="%(asctime)s %(name)10s [%(process)5d] %(levelname)7s: %(message)s"
        )
        fh.setFormatter(file_formatter)
        fh.setLevel(log_level)
        logger.addHandler(fh)
        self.logger = logger
        # Only produce log on stdout if verbose option is set - in normal mode, the runner
        # must not produce any output on stdout
        if cli_verbose:
            console = logging.StreamHandler()
            console_formatter = logging.Formatter(
                fmt="%(asctime)s %(name)10s [%(process)5d] %(levelname)7s: %(message)s"
            )
            console.setFormatter(console_formatter)
            console.setLevel(log_level)
            self.logger.addHandler(console)

    def asinstance(f):
        """Ensures that a function only gets called by instances
        Args:
            logf ([function]): function
        """

        def wrapper(*args):
            if not inspect.isclass(args[0]):
                f(*args)

        return wrapper

    @asinstance
    def logdebug(self, text):
        self.logger.debug(text)

    @asinstance
    def loginfo(self, text):
        self.logger.info(text)

    @asinstance
    def logwarn(self, text):
        self.logger.warning(text)

    @asinstance
    def logerror(self, text):
        self.logger.error(text)

    @asinstance
    def logfatal(self, text):
        self.logger.fatal(text)


class RMKrunner(RMKState, RMKPlugin):
    logmark = "#"

    def __init__(self):
        self.id = "runner"
        super().__init__()
        self.set_statevars(
            [
                ("id", "runner"),
                ("execution_mode", self.global_dict["execution_mode"]),
            ]
        )
        self.hostnames = list(set([socket.getfqdn(), socket.gethostname()]))

    def __str__(self):
        return "Robotmk Runner"

    def __repr__(self):
        return "runner"

    def update_suites2start(self, suites_cmdline):
        """Updates suites_dict so that it reflects the suites given comma-
        separated on the commandline.
        * '--run' / '--run all': run all suites in cfg; if no suites in config,
                                 run all suites in robotdir
        * '--run suite1,suite3': only run specific suites
        * (no arg)             : (controller mode, do not run any suite)
        Args:
            suites_cmdline (list): comma separated list of suite names
        """
        suites_cmdline = [x.strip() for x in suites_cmdline.split(",")]
        # to fake an invalid suitename as argument...
        # suites_cmdline = ['foo']
        if len(suites_cmdline) == 1 and suites_cmdline[0] == "all":
            # there are no specific suites to run, run all
            self.selective_run = False
            # Useless to log until the runner does not support selective runs
            # self.loginfo(
            #    "No suite arguments given to '--run'; will execute all as configured.")
        else:
            self.loginfo("'--run' has suite arguments; merging with list of suites...")
            # There are specific suite arguments
            self.selective_run = True
            # What's configured
            configured_suites = self.config.suites_dict.keys()
            # Suites given as arg do not have a cfg entry:
            suites_inarg_notincfg = [
                suite for suite in suites_cmdline if suite not in configured_suites
            ]
            if len(suites_inarg_notincfg) > 0:
                self.logdebug(
                    "(+) Adding suites: "
                    + f"'{','.join(suites_inarg_notincfg)}' "
                    + "(not in cfg, but in arguments; assuming this to be a directory name; will try to start this with defaults.)"
                )
                suites_inarg_notincfg_dict = {
                    suiteid: {"path": suiteid} for suiteid in suites_inarg_notincfg
                }
                self.config.suites_dict.update(suites_inarg_notincfg_dict)

            # Remove suites from cfg which are not given as argument
            keep = {}
            for suiteid, suitedict in self.config.suites_dict.items():
                if suiteid not in suites_cmdline:
                    self.logdebug(
                        f"(-) Skipping suite '{suiteid}'' (in cfg, NOT in arguments)"
                    )
                    # del(self.config.suites_dict[suiteid])
                else:
                    self.logdebug(
                        f"( ) Keeping suite '{suiteid}' (in cfg and in arguments)"
                    )
                    keep.update({suiteid: self.config.suites_dict[suiteid]})
            self.config.suites_dict = keep
            # self.loginfo("Updated suite list: %s" % ', '.join(keep.keys()))
            pass

    def clear_statevars(self):
        data = {
            k: None
            for k in "start_time end_time runtime runtime_suites runtime_robotmk suites suites_fatal".split()
        }
        self._state.update(data)

    def update_runner_statevars(self):
        """A non-selective (=complete) run is whenever the runner gets started
        with no suite args. That is when:
        - serial mode (controller itself starts runner with no suite args)
        - external mode (a scheduled task starts the runner with no suite args)
        A selective, non-complete run is
        - parallel mode (controller starts one runner per suite)
        - external mode (a scheduled task starts the runner with suite args)"""
        runtime_total = (
            self._state["end_time"] - self._state["start_time"]
        ).total_seconds()
        # only count runtimes of suites which ran indeeed. Suites which were skipped
        # with a DISABLED file are ignored.
        runtime_suites = sum(
            [
                suite.runtime
                for suite in self.suites
                if suite.is_disabled_by_flagfile == False
            ]
        )
        runtime_robotmk = runtime_total - runtime_suites

        self.set_statevars(
            [
                ("runtime_total", runtime_total),
                ("runtime_suites", runtime_suites),
                ("runtime_robotmk", runtime_robotmk),
                # ('suites', suites),
                ("selective_run", self.selective_run),
            ]
        )
        if self.execution_mode == "agent_serial":
            self.set_statevars(
                [
                    ("cache_time", self.config.global_dict["cache_time"]),
                    (
                        "execution_interval",
                        self.config.global_dict["execution_interval"],
                    ),
                ]
            )
        # elif self.execution_mode == 'agent_parallel':
        #     self.set_statevars([('cache_time', self.config.suite_dict['cache_time']), (
        #         'execution_interval', self.config.suite_dict['execution_interval'])])
        elif self.execution_mode == "external":
            if self.selective_run:
                self.set_statevars(("cache_time", self.config.suite_dict["cache_time"]))
            else:
                self.set_statevars(
                    ("cache_time", self.config.global_dict["cache_time"])
                )
        else:
            # Better never get here...
            pass

    @property
    def global_dict(self):
        return self.config.cfg_dict["global"]

    @property
    def suites_dict(self):
        return self.config.cfg_dict["suites"]

    def run_suites(self, suites_cmdline):
        """Executes all suites of robotmk.yml/robotdir"""
        self.update_suites2start(suites_cmdline)
        self.suites = self.config.suite_objs(self.logger)
        self.loginfo(" => Suites to start: %s" % ", ".join([s.id for s in self.suites]))
        self.write_statevars(("start_time", self.get_now_as_dt()))
        if len(self.suites) == 0:
            self.logwarn(
                f"No suites defined and no suites in {self.global_dict['robotdir']}: nothing to do. (?)"
            )
        else:
            for suite in self.suites:
                id = suite.id
                suite._runner = self
                self.loginfo(
                    f"{4*RMKSuite.logmark} Suite ID: {id} {4*RMKSuite.logmark}"
                )
                if not os.path.exists(suite.path):
                    error = "Suite path %s does not exist. " % suite.path
                    self.logerror(error)
                    # The statefile will contain iD and error text of this failed
                    # suite run. But the controller will only "find" this statefile
                    # if he knows about it -> if there is a valid entry in the config.
                    suite.error = error
                    # continue
                self.logdebug(f"Strategy: " + str(suite.env_strategy))

                # search for a DEBUG file in the suite directory and skip the suite if found
                if suite.is_disabled_by_flagfile:
                    reason = suite.get_disabled_reason.strip()
                    self.logwarn(
                        f"Suite '{id}' is skipped because of the 'DISABLED' flagfile in its suite folder. {reason}"
                    )
                    self.logwarn(
                        "(Be aware that the services in Checkmk will become stale soon.)"
                    )
                    continue
                # OUTER SUITE RUNNER I - ONCE
                rc = self.run_suite(suite)

                if rc > 250:
                    self.logerror(
                        "RC > 250 = Robot exited with fatal error. There are no logs written."
                    )
                    self.logerror("Please run the robot command manually to debug.")
                    suite.clear_filenames()
                self.loginfo(
                    f"Writing results to suite statefile {suite.statefile_path}"
                )
                suite.write_state_to_file()
        self.set_statevars(
            [
                ("end_time", self.get_now_as_dt()),
                ("assigned_host", self.hostnames),
            ]
        )
        self.update_runner_statevars()
        self.write_state_to_file()

    # def finalize_result(self, suite):
    #     # output files without attempt suffix
    #     suite.bump_output_filenames()
    #     outputfiles = self.glob_suite_outputfiles(suite)
    #     outputfiles.sort()
    #     self.logdebug(
    #         "Merging the results of the following result files into %s: " % suite.output
    #     )
    #     filenames = [Path(f).name for f in outputfiles]
    #     for f in filenames:
    #         self.logdebug(" - %s" % f)
    #     # rebot wants to print out the generated file names on stdout; write to devnull
    #     devnull = open(os.devnull, "w")
    #     rebot(
    #         *outputfiles,
    #         outputdir=suite.outputdir,
    #         output=suite.output,
    #         log=suite.log,
    #         report=None,
    #         merge=True,
    #         stdout=devnull,
    #     )

    def run_suite(self, suite):
        """Runner executes a single suite, including retries"""

        # OUTER SUITE RUNNER II - ONCE
        # calls the execute method of the suite Reexecstrategy
        # includes reexecutions
        suite_rc = suite.execute()

        self.logdebug(f"Suite {suite.id} ran for {suite.runtime:.2f} seconds")
        self.loginfo(f"Final suite RC: {suite_rc}")
        return suite_rc

    def glob_suite_outputfiles(self, suite):
        """Returns a list of XML output files of all execution attempts"""
        output_filename = suite.output_filename(suite.timestamp)
        outputfiles = [
            file
            for file in glob.glob(
                str(
                    Path(suite.outputdir).joinpath(
                        "%s_attempt*_output.xml" % output_filename
                    )
                )
            )
        ]
        return outputfiles


class RMKCtrl(RMKState, RMKPlugin):
    header = "<<<robotmk>>>"
    logmark = "="

    def __init__(self):
        super().__init__()
        self.cleanup_logs()

    def __str__(self):
        return "Robotmk Controller"

    def __repr__(self):
        return "controller"

    def os_popen(self, cmd):
        # FIXME: blocking Agent?

        if platform.system() == "Linux":
            self.loginfo("-> Executing Linux Runner ('%s')" % str(cmd))
            subprocess.Popen(cmd)
        elif platform.system() == "Windows":

            flags = 0
            flags |= 0x00000008  # DETACHED_PROCESS
            flags |= 0x00000200  # CREATE_NEW_PROCESS_GROUP
            flags |= 0x08000000  # CREATE_NO_WINDOW

            pkwargs = {
                "close_fds": True,  # close stdin/stdout/stderr on child
                "creationflags": flags,
            }
            cmd.insert(0, sys.executable)
            self.loginfo("-> Executing Windows Runner ('%s')" % str(cmd))
            P = subprocess.Popen(cmd, **pkwargs)

            pass

    def schedule_runner(self):
        # ORPHANED method - delete someday
        # self.loginfo(">>> Runner scheduling (%s) <<<" % self.execution_mode)
        if self._state == {}:
            never_ran = True

        else:
            never_ran = False
            start_time = iso_asdatetime(self._state["start_time"])
            end_time = iso_asdatetime(self._state["end_time"])
        pluginname = os.path.realpath(__file__)
        if self.execution_mode == "agent_serial":
            execution_interval = timedelta(
                seconds=self.config.global_dict["execution_interval"]
            )
            if never_ran or (self.get_now_as_dt() > start_time + execution_interval):
                if never_ran:
                    self.loginfo(
                        "Execution interval (%ds) for Runner is elapsed since last start."
                        % (execution_interval.seconds)
                    )
                else:
                    self.loginfo(
                        "Execution interval (%ds) for Runner is elapsed since last start at %s"
                        % (execution_interval.seconds, self._state["end_time"])
                    )
                    if self.is_running:
                        # IDEA: Controller can monitor its own log files. (WARN/ERROR)
                        self.logerror(
                            "Serial mode prohibits parallel Runner starts; there is "
                            + "still one running since %s. "
                            % localized_iso(self._state["start_time"])
                        )
                        self.loginfo(
                            "Either remove suites from execution list to save "
                            + "execution time or increase the execution interval."
                        )
                        return
                cmd = [pluginname, "--run"]
                self.os_popen(cmd)

            else:
                # Idle...
                secs_to_execute = (
                    start_time + execution_interval - self.get_now_as_dt()
                ).seconds
                self.loginfo(
                    "Nothing to do. Next Runner execution in %ds (interval=%ds)"
                    % (secs_to_execute, execution_interval.seconds)
                )

        elif self.execution_mode == "agent_parallel":
            # TBD
            pass
        else:
            # nothing to do her, execution is an external job
            pass

    def print_agent_output(self):
        """Determines and prints the agent output; this is a JSON dict with two keys:
        - meta data:
          - static information like the robotmk version and encoding,
          - the runner's statefile (total execution time, cache time, executed suites etc.)
        - content of all suite statefiles as configured
        """

        encoding = self.global_dict["agent_output_encoding"]
        runner_state = {
            "encoding": encoding,
            "robotmk_version": ROBOTMK_VERSION,
        }
        self.logdebug("Reading the Runner statefile %s" % self.statefile_path)
        self._state = self.read_state_from_file()
        runner_state.update(self._state)

        # Some keys from the runner state file should be overwritten with current values:
        runner_state.update(
            {"robotmk_version": ROBOTMK_VERSION, "execution_mode": self.execution_mode}
        )
        RMKData._runner_state = runner_state

        self.loginfo("Reading suite statefiles and encoding data (%s)..." % encoding)
        self.all_suites_state = self.check_suite_statefiles(encoding)
        output = []
        # write Robotmk output: runner & all suites
        if self.all_suites_state != None:
            for host in self.all_suites_state.keys():
                host_data = RMKHostData(self.all_suites_state, host)
                output.append(host_data.serialized_data)
        print("".join(output))
        self.logdebug("Agent output was printed on STDOUT")

    @property
    def global_dict(self):
        return self.config.cfg_dict["global"]

    @property
    def suites_dict(self):
        return self.config.cfg_dict["suites"]

    @property
    def outputdir(self):
        return self.global_dict["outputdir"]

    def check_suite_statefiles(self, encoding):
        """Check the state files of suites; encode specific keys"""
        states = defaultdict(list)
        self.loginfo(
            "%d Suites to check: %s"
            % (len(self.suites_dict.keys()), ", ".join(self.suites_dict.keys()))
        )
        for suite in self.config.suite_objs(self.logger):
            self.loginfo(f"- Suite: {suite}")
            self.logdebug("Reading statefile: %s" % (str(suite.statefile_path)))
            state = suite.read_state_from_file()

            # If Piggybachost is set, the reult gets assigned to another host.
            # The output must be written to the Robotmk host
            # AND (!) the piggyback host, because the Robotmk service needs to know the metadata of all
            # configured suites.
            # Set the piggyback information also within the suite data because during check time Robotmk has to
            # decide whether the Robotmk service should be displayed (=no piggyback) or not (piggyback).
            host = suite.suite_dict.get("piggybackhost", "localhost")
            if host != "localhost":
                self.logdebug(f"Piggyback host: {host}")
                state.update({"piggybackhost": host})
            else:
                self.logdebug(
                    f"This result will be assigned to this host (no Piggyback)."
                )

            if not bool(state):
                error_text = f"Suite statefile {str(suite.statefile_path)} not found - (seems like the suite did not yet run)"
                self.logwarn(error_text)

                state.update({"id": suite.id, "status": "fatal", "error": error_text})
            else:
                if state.get("rc", 0) >= 252:
                    state.update(
                        {
                            "status": "fatal",
                            "error": "Robot RC was >= 252. This is a fatal error. Robotmk got no XML/HTML to process. You should execute and test the suite manually.",
                            "xml": None,
                            "htmllog": None,
                        }
                    )
                else:
                    state.update({"status": "nonfatal"})
                    for k in self.keys_to_encode:
                        if k in state:
                            # Do not transfer HTML log if disabled in WATO
                            if (
                                k == "htmllog"
                                and self.global_dict["transmit_html"] == False
                            ):
                                state[k] = None
                            else:
                                content = self.read_file(state[k])
                                if k == "xml":
                                    # Remove any HTML content (embedded images) to not clutter the CMK multisite
                                    content = xml_remove_html(content)
                                state[k] = self.encode(
                                    content, suite.global_dict["agent_output_encoding"]
                                )
            states[host].append(state)
        if bool(states):
            return states
        else:
            return None

    @property
    def keys_to_encode(self):
        return ["xml", "htmllog"]

    def encode(self, data, encoding):
        # Caveat: to keep the zlib stream integrity, it must be converted to a
        # "safe" stream afterwards.
        # Reason: if there is a byte in the zlib stream which is a newline byte
        # by accident, Checkmk splits the byte string at this point - the
        # byte gets lost, stream integrity bungled.
        # Even if base64 blows up the data, this double encoding still saves space:
        # in:      692800 bytes  100    %
        # zlib:      4391 bytes    0,63 % -> compression 99,37%
        # base64:    5856 bytes    0,85 % -> compression 99,15%

        #    1. encode in UTF8
        #   2. compress with zlib
        #  3. encode with base64

        if encoding == "base64_codec":
            data_bytes = data.encode("utf-8")
            data_encoded = base64.b64encode(data_bytes)
            data_utf8 = data_encoded.decode("utf-8")
        elif encoding == "zlib_codec":
            data_bytes = data.encode("utf-8")
            data_zlib = zlib.compress(data_bytes, 9)
            data_encoded = base64.b64encode(data_zlib)
            data_utf8 = data_encoded.decode("utf-8")
        elif encoding == "utf_8":
            # nothing to do, already in utf8 = string
            data_utf8 = data
        else:
            # TODO: Catch the exception! (wrong encoding)!
            pass
        return data_utf8

    def to_zlib(self, data):
        data_zlib = zlib.compress(data, 9)
        data_zlib_b64 = self.to_base64(data_zlib)
        return data_zlib_b64

    def read_file(self, path, default=None):
        content = None
        try:
            with open(path, "r", encoding="utf-8") as file:
                content = file.read()
                if len(content) == 0:
                    self.logwarn(
                        "File %s has no content, using defaults (%s)"
                        % (path, str(default))
                    )
                    content = default
        except Exception as e:
            self.logwarn(
                "Error while reading %s (%s); using default (%s)"
                % (path, e, str(default))
            )
            content = default
        return content

    def cleanup_logs(self):
        # cleanup logs which begin like this
        file_pattern = str(Path(self.outputdir).joinpath("robotframework_*"))
        if not "log_rotation" in self.global_dict:
            self.logwarn(
                "robotmk.yml does not contain 'log_rotation' (you fiddled around, ehm?). Assuming default: 14"
            )
            max_fileage = 14
        else:
            max_fileage = int(self.global_dict["log_rotation"])
        self.logdebug("Logstate file retention: %d day(s)" % max_fileage)
        # and end with this
        file_regex = ".*_\d{10}_.*(log|output)\.(xml|html)"
        robot_logfiles = [
            file for file in glob.glob(file_pattern) if re.match(file_regex, file)
        ]
        for item in robot_logfiles:
            if os.path.isfile(item):
                filedate = datetime.fromtimestamp(os.path.getmtime(item))
                if filedate < datetime.now() - timedelta(days=int(max_fileage)):
                    self.logdebug(
                        f"Deleting old log file {item} (%s)..."
                        % filedate.strftime("%Y.%m.%d %H:%M:%S")
                    )
                    os.remove(item)


class RMKData:
    _runner_state = {}

    def __init__(self):
        pass


class RMKHostData(RMKData):
    def __init__(self, all_suites_state, host):
        self._all_suites_state = all_suites_state
        self.host = host
        super().__init__()

    @property
    def state(self):
        return {"runner": self.runner_state, "suites": self.suite_states}

    @property
    def runner_state(self):
        """Return the Runner metadata; append piggyback flag"""
        r_dict = copy.deepcopy(self._runner_state)
        if self.is_piggyback:
            # The runner output produced for piggyback data; assigned_host gets overwritten so that the HTML log
            # on the cmk server can be assigned exactly.
            # See Ref #VfHCJn in robotmk check
            r_dict.update({"is_piggyback_result": True, "assigned_host": [self.host]})
        else:
            # The runner output produced for this machine; this is the host which will show the "Robotmk" meta service in CMK.
            r_dict.update({"is_piggyback_result": False})
        return r_dict

    @property
    def suite_states(self):
        """Return the suites for the set host; the executing host gets all suites back."""
        if not self.is_piggyback:
            # iterate over ALL hosts, the executing host must report its own suites as well as the piggyback ones
            return [
                state
                for host in self._all_suites_state.keys()
                for state in self._all_suites_state[host]
                if bool(state)
            ]
        else:
            # For piggyback hosty only return their suites
            return [state for state in self._all_suites_state[self.host] if bool(state)]

    @property
    def serialized_data(self):
        """Return the agent output for runner/suites, including the optional piggyback header."""
        json_serialized = json.dumps(self.state, sort_keys=False, indent=2)
        json_w_header = f"<<<robotmk:sep(0)>>>\n{json_serialized}\n"
        if self.is_piggyback:
            json_w_header = f"<<<<{self.host}>>>>\n{json_w_header}<<<<>>>>\n"
        return json_w_header

    @property
    def is_piggyback(self):
        if self.host == "localhost":
            return False
        else:
            return True


def xml_remove_html(content):
    xml = ET.fromstring(content)
    root = xml.find("./suite")
    imgmsg = [s for s in root.iter("msg") if "html" in s.attrib]
    for s in root.iter("msg"):
        if "html" in s.attrib:
            s.text = "(Robotmk has removed this HTML content for safety reasons)"
    content_wo_html = ET.tostring(xml, encoding="utf8", method="xml").decode()
    return content_wo_html


def localized_iso(iso):
    """Convert a ISO formatted time string to the local tz

    Args:
        iso (string): ISO time string

    Returns:
        string: time string in local time zone
    """
    return parser.isoparse(iso).astimezone()


def iso_asdatetime(iso):
    return parser.isoparse(iso)


def assert_dir(dirname):
    """Creates the given directory; returns true if it succeeded.
    Otherwise, the error object is returned."""
    try:
        Path(dirname).mkdir(parents=True, exist_ok=True)
        return True
    except Exception as e:
        return e


def test_for_modules():
    try:
        global yaml
        import yaml

        global robot
        import robot

        global rebot
        from robot.rebot import rebot

        global mergedeep
        import mergedeep

        global parser
        from dateutil import parser
    except ModuleNotFoundError as e:
        print("<<<robotmk>>>")
        print(
            f"FATAL ERROR!: Robotmk cannot start because of a missing Python3 module (Error was: {str(e)})"
        )
        print(
            "Please execute: pip3 install robotframework pyyaml mergedeep python-dateutil"
        )
        exit(1)


def main():
    test_for_modules()
    RMKPlugin.get_args()
    rmk = RMKCtrl()
    rmk.print_agent_output()
    rmk.loginfo("Quitting Controller, bye.")


if __name__ == "__main__":
    main()
else:
    # when imported as module
    import mergedeep
    import robot
    import yaml
    from dateutil import parser<|MERGE_RESOLUTION|>--- conflicted
+++ resolved
@@ -34,11 +34,7 @@
 
 local_tz = datetime.utcnow().astimezone().tzinfo
 
-<<<<<<< HEAD
-ROBOTMK_VERSION = 'v1.4.4'
-=======
 ROBOTMK_VERSION = 'v1.4.2'
->>>>>>> 3dc95306
 
 
 class RMKConfig:
