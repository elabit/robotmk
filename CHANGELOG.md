# Changelog

All notable changes to this project will be documented in this file.

The format is based on [Keep a Changelog](https://keepachangelog.com/en/1.0.0/),
and this project adheres to [Semantic Versioning](https://semver.org/spec/v2.0.0.html).


## 1.4.3 - 2024-03-11

<<<<<<< HEAD
Compatibility patch for Checkmk V2.3

This will be the last version of Robotmk v1. 
It is highly recommended to use Robotmk v2 which comes integrated in Checkmk v2.3 (aka "Synthetic Monitoring").
=======
Compatibility version for Checkmk V2.3

This will be the last version of Robotmk v1. 
Robotmk will be continued as an integration in Checkmk v2.3 (aka "Synthetic Monitoring").
>>>>>>> e5a7b372

## 1.4.2 - 2023-05-16

Compatibility patch for Checkmk V2.2

### Changed

* Changed location of bakery script (#234)

## 1.4.1 - 2022-10-21

### Fixed

* agent plugin: fixed bug when piggyback was set, runner crashed

## 1.4.0 - 2022-10-13

### Changed 

* The Robotmk mechanism behind the RF parameter `--exitonfailure` has been optimized and clearly documented in the inline help. If this option was set, the remaining tests that were not executed were previously marked as FAIL or CRITICAL. This is the default in Robot Framework (see [RF user guide](http://robotframework.org/robotframework/latest/RobotFrameworkUserGuide.html#stopping-when-first-test-case-fails)), but in Checkmk it lead to an alarm not only for the root cause (the failed test), but also for the subsequent errors. 
The behavior of Robotmk has been slightly modified in that the tests omitted due to a previous failure are filtered out and not passed to Checkmk for evaluation anymore. Tests that have not been executed become "stale", and false alarms are thus avoided. (Thanks for the valuable feedback.)


## 1.3.1 - 2022-10-13

### Fixed

* `robotmk-runner.py`  crashed when no re-execution strategy was set at all (closes #209)

## 1.3.0 - 2022-10-05

### Added

* Bakery/Check Plugin: Introduced `complete` as new re-execution mode for suites (#206). This is useful for suites that must always run completely because the tests depend on each other. Thus, a suite OK result is returned not when each test was OK in an arbitrary iteration, but rather in a common iteration. 

### Changed

* Bakery: Introduced "incremental" as a name for the previous re-execution mode. ⚠️ Your existing rules are compatible with that new naming scheme - but they are only saved in the new format after they have been opened and saved (even if there are no changes).

## 1.2.10-beta-1 - 2022-08-23

### Added

* Documentation: Added [FAQs](./FAQ.md) with design decisions
* Check: Added the possibility to temporarily skip the execution of suites by placing a `DISABLED` (case sensitive) file in the suite's root folder. (#192) Robotmk will silently ignore this suite as long the DISABLED file is there. This is the perfect alternative to commenting out the suite in `robotmk.yml` manually). You can also optionally write a reason ("*Need a short break.*") into the file; it will get logged in Robotmk's log: 

```
2022-08-02 22:25:28,449  RMKrunner [48887]    INFO: ####################
2022-08-02 22:25:28,575  RMKrunner [48887]    INFO:  => Suites to start: sleep
2022-08-02 22:25:28,583  RMKrunner [48887]    INFO: ~~~~ Suite ID: sleep ~~~~
2022-08-02 22:25:28,591  RMKrunner [48887] WARNING: Suite 'sleep' is skipped because of the 'DISABLED' flagfile in its suite folder. Reason: Need a short break.
2022-08-02 22:25:28,591  RMKrunner [48887] WARNING: (Be aware that the services in Checkmk will become stale soon.)
2022-08-02 22:25:28,595  RMKrunner [48887]    INFO: ... Quitting Runner, bye. ---
```

### Changed

* Bakery rule: Lowered the log retention threshold (#172) 
* Check: Fixed a bug which lead to metric names without specials chars like umlauts => metric names can slightly change, sorry. (#197)

### Fixed 

* Bakery (V2): Added missing `timeout` to async robotmk execution. `timeout` is now  
set to 5 sec less than the execution interval so that the agent can kill the runner  
before the next execution. (#203)
* Check: Creates host dir for HTML logs; updated inline help for HTML log icons (#201)
* Check: Allow only 1 runtime threshold by setting the other one to 0 (#198)

### Removed

### Deprecated


## 1.2.9 - 2022-03-25

### Fixed

* Check: Changed folder for HTML logs from local to var

## 1.2.8 - 2022-01-13

* Check: Fixed #189 - Critical threshold / value not transferred to perfdata

## 1.2.7 - 2021-12-23

* Agent plugin: Fixed a bug in failed test re-execution when the output XML files 
  were not processed in the correct chronological order. (#185)

## 1.2.6 - 2021-12-13

* Check: performance data are only created for a S/T/K if the RF result is PASS (#177).

## 1.2.5 - 2021-12-13

* Check: Fixed #178 when the suite ran, but procudes a fatal error. 

## 1.2.4 - 2021-12-07

* Check: Check crashes when the suite never ran. In this case, no XML is present
  and no data can be parsed. The corrected behaviour now is to skip the discovery
  of suites but to let the "Robotmk" service report that suites are missing results. (#178)

## 1.2.3 - 2021-11-29

### Fixed

* Check: If results are too old, the check now sets the services to stale (= they
  keep their state, but appear faded), whereas the Robotmk service turns into 
  CRITICAL. 


## 1.2.2 - 2021-11-04

### Fixed

* Check: Crashed when Robot Framework merged results contained HTML; refactored HTML stripping (#176)

## 1.2.1.2 - 2021-09-30

### Changed 

* Improved the documentation for logdir permissions in external mode (#174)

## 1.2.1.1 - 2021-09-29

### Changed

* Improved the documentation for HTML log integration WATO discovery rule

## 1.2 - 2021-09-27

Important note: With this release, Robotmk WATO rules make use of the `Transform` 
class which allows to write update-safe WATO rules. 
This Robotmk release contains a huge change on the WATO rules; therefore it was 
impossible to make it compatible to earlier versions with `Transform`. 
Therefore, installing this particular Robotmk version on earlier versions will 
make existing WATO rules unreadable/unusable for a last time. Make sure to save
your rules (screenshot, JSON dump etc.) 

### Fixed

* Check: Check fails if test/kw status is SKIP or NOT RUN (#168)
* Fix: suppress stdout when merging rerun XMLs with rebot, closes #165
* Fix: Do not collect hidden dirs as suites (closes #130)
* Fix: check crashes if all test attempts of rerunfailed were NOK, endtime not available (fixes #166)
* Agent plugin: fixed missing logstate rotation, robotmk logs now every midnight (fixes #155)
* Agent Plugin: respect piggyback option, assign to multiple hosts (#145)
* Fixed bug in agent plugin when no suite dir is present at all
* Cleanup in v1.6 bakery script

### Added 

* WATO rules now use the `Transform` class under the hood (#164)
* New option "argumentfile" allows to specify RF arguments by multiple files (#154)
* WATO allows now to set output/robot/log directory independently (#105)
* Improved agent plugin logging levels (introduced standard log levels)
* All Robotmk services can be searched by service labels: 
  * all Robotmk services: `robotmk:yes`
  * Robotmk monitoring service: `robotmk/type:robotmk`
  * Robot Framework result service: `robotmk/type:result`
* New option: display action links to Robot HTML log files (#1) (*yeah, issue #1 solved!*)
* New WATO option: option to re-execute failed tests of a suite (#150)


### Changed

* Agent plugin: log rotation accepts values from 1 to 365 (0 and "always" removed) #170
* Agent plugin: the execution of Robot Framework was changed from Python API to 
  CLI mode because API does not allow all command line parameters (like argumentsfile).
  This should not have any impact on existing tests. 
* By default, Robotmk writes ALL log and state files into the agent log dir on Windows
  and into `/var/log/` on Linux. (#105)
* Agent plugin: disable report.html creation (closes #163)
* Test message gets converted to HTML when rebot merged it (#150)
* Robot params in robotmk.yml are now within subkey "robot_params"


### Removed

* Options `critical` and `noncritical` were removed from the WATO page because they
  are not supported by RF4.0 anymore. (#154) 
* Removed Robotmk keywords from agent plugin; better install with pip

## 1.2-beta.3 - 2021-09-26

### Fixed

* Check: Check fails if test/kw status is SKIP or NOT RUN (#168)

### Added 

* New option "argumentfile" allows to specify RF arguments by multiple files (#154)
* WATO allows now to set output/robot/log directory independently (#105)
* Improved agent plugin logging levels (introduced standard log levels)
* All Robotmk services can be searched by service labels: 
  * all Robotmk services: `robotmk:yes`
  * Robotmk monitoring service: `robotmk/type:robotmk`
  * Robot Framework result service: `robotmk/type:result`
* New option: display action links to Robot HTML log files (#1) *yeah, issue #1 solved!* 

### Changed

* Agent plugin: log rotation accepts values from 1 to 365 (0 and "always" removed) #170
* Agent plugin: the execution of Robot Framework was changed from Python API to 
  CLI mode because API does not allow all command line parameters (like argumentsfile).
  This should not have any impact on existing tests. 
* By default, Robotmk writes ALL log and state files into the agent log dir on Windows
  and into `/var/log/` on Linux. (#105)

### Removed

* Options `critical` and `noncritical` were removed from the WATO page because they
  are not supported by RF4.0 anymore. (#154) 

## 1.2-beta.2 - 2021-08-27

### Fixed

* Fix: suppress stdout when merging rerun XMLs with rebot, closes #165
* Fix: Do not collect hidden dirs as suites (closes #130)
* Fix: check crashes if all test attempts of rerunfailed were NOK, endtime not available (fixes #166)
* Agent plugin: fixed missing logstate rotation, robotmk logs now every midnight (fixes #155)
* Agent Plugin: respect piggyback option, assign to multiple hosts (#145)

### Changed 

* Agent plugin: disable report.html creation (closes #163)
* Test message gets converted to HTML when rebot merged it (#150)
  

## 1.2-beta - 2021-08-25

### Fixed

* Fixed bug in agent plugin when no suite dir is present at all
* Cleanup in v1.6 bakery script

### Added 

* New WATO option: option to re-execute failed tests of a suite (#150)

### Changed 

* Robot params in robotmk.yml are now within subkey "robot_params"

### Removed

* Removed Robotmk keywords from agent plugin; better install with pip

## 1.1.1 - 2021-07-29

* Fixed CRLF bug, thanks @NimVek (#146)

## 1.1.1-beta - 2021-07-25

### Fixed 

* Fixed two bugs in 1.6 bakery: double nested key in `robotmk.yml` for piggybackhost and robotdir (#141, #143)
* Fixed a bug on Linux when asynchronous execution failed because the runner could not import the Robotmk module. (#115)
* Fixed a bug in agent plugin (1.6 & 2): piggyback option without effect (#142)
* Fixed a bug on Linux: executable bit was not set on agent plugins (#116)
* Fixed a bug in agent plugin: Client setting UTF-8 not handled (#137)
* Fixed a bug in Check (1.6 & 2): Fixed stale suite result handling (#134)

### Changed

* log_rotation gets stored now properly as int in `robotmk.yml`

### Added 

* Added documentation for `robotmk.yml` format for non CEE users 


## 1.1.0 - 2021-06-14

### Changed

* Changed keyword `Add Robotmk Message` to `Add Monitoring Message` to avoid masking of the word "robotmk" by robot framework (fixes #133)

## 1.1.0-beta.4 - 2021-06-01

### Fixed 

* Fixed bug in agent plugin: robotdir default now gets set before accessing it (Thanks @kleinski, Fixes #127)
* Fixed bug in agent bakery: WATO returns a dict with double key (cant be changed; access this double key) (Thanks @kleinski, Fixes #127)
* Fixed bug in agent plugin: Robotdir globbing catched too much files (closes #130)
* Fixed bug in check: set details to None if no messages present (Thanks @kleinski, fixes #131)

## 1.1.0-beta.3 - 2021-05-31

### Fixed

* Fixed bug in v2 bakery (allow_empty crashes only in 2.0.0p5, not p4) (thanks @kleinski, closes #124)


## 1.1.0-beta.2 - 2021-05-23

### Fixed

* Fixed crash in V2 bakery in external mode - Non yielded for runner (closes #123)
* Fixed bug in v1 bakery: no bin files for external mode (closes #122)


## 1.1.0-beta.1 - 2021-05-23

Checkmk V2 Compatibility release

From now on, there are MKP artifacts for both current Checkmk versions: 

* `robotmk.v1.1.0-cmk1.mkp` - Checkmk 1.6x
* `robotmk.v1.1.0-cmk2.mkp` - Checkmk 2.x

### Added

* Completely rewritten bakery script for Checkmk Version 2 (Bakery API)
* Adapted check script for Checkmk Version 2 (Check API)
* Changed from VM/baremetal development to VS Code devcontainer setup 
* Added Github Workflows for Artifacts and Release Assets

### Changed

* The agent plugins now have the default extension `.py`.
* Agent plugin can auto-determine robotdir, if missing in YML config
* WATO pages are V1 and V2 compatible
* Disabled auto-merging of robomk-keywords into agent plugin
* Changed Logo 

### Fixed

### Removed

* Removed pytest - will rebuild the whole test structure from scratch 

### Deprecated


## v1.0.3 - 2021-04-07

### Added

- Support for Robot Framework Robotmk Keyword library (https://github.com/simonmeggle/robotframework-robotmk) (#112); Keywords supported: `Add Robotmk Message`, `Set Checkmk Test State`

### Fixed

- Fixed wrong XML decoding

## v1.0.2 - 2021-04-07

### Fixed

- Fixed version monitoring: swapped variables, closes #118

## v1.0.1 - 2021-04-07

### Fixed

- Fixed version monitoring (#118)

## v1.0.1 - 2021-04-06

### Fixed

- Two suites on same host were not inventorized correctly (#117)

### Removed

- Removed EXEC_MODE from discovery naming variables - useless 


## v1.0.0-beta - 2021-03-25

**WARNING: This first major release is 100% incompatible with former versions.**
Make sure to export all WATO rules because this version is not able to read the
old data structures.  

- Added WATO option to override the Robotmk service name (#98)
- Separate Logfiles
- Runner/Controller
- Suite Tag 
- Log rotation
- Prefix formatting
- Plugin: Added daily log Robotmk file rotation (#88)
- New Robotmk Service: Perfometer Thresholds Graphs
- splitted Robotmk plugin into controller/runner
- The data transmission from client to server is done with a JSON container 
  structure
- HTML log transport to checkmk server


## v0.1.9 - 2021-01-16

### Changed

- WATO option for check: print monitored runtime even if OK (closes #70)

### Fixed

- Bakery set a wrong binary path on Windows (robotmk plugin was placed in agentdata root dir); created 
  custom file packages for linux and windows. Renamed the custom file packages to `robotmk-windows` and 
  `robotmk-linux` (solves #73)
- Bakery: fixed wrong key value for utf-8 (closes #72)
- Plugin: Robot Logfile rotation "never" crashes (TypeError) (closes #77)
- Badges and Unicode symbols for S/T/K do not represent worst state (closes #78)
- Time of last execution does not work on discovery level (#74)

## v0.1.8 - 2021-01-06

### Fixed

- When using a custom service prefix for discovery, the pattern `%SPACE%` can now
  be used at the prefix end to prevent Multisite cropping the string. (Solves #69)

## v0.1.7 - 2021-01-05

### Fixed/Changed

- Service prefix "Robot" is eliminated. By default, there is *no* prefix at all. 
  It can be overriden by a custom one. By installing this version, your existing Robot 
  services will get new descriptions (=without "Robot"), RRD data tied to the old 
  name will be lost. (closes #50)

## v0.1.6 - 2021-01-05

## Added

- Inventory blacklist: when using discovery level, now it is possible to blacklist certain nodes which should not be 
  inventorized as services. (solves #54)

## v0.1.5 - 2021-01-04
### Added

- Log/Report/XML files of RF tests are now saved with a timestamp to make debugging easier.
  New WATO option for the check plugin to set the number of days log files should be kept. (solves #56)
- Besides UTF-8, there are two more options in WATO to encode the data between agent and server: 
  BASE-64 and zlib compression. The latter is implemented with regard to the upcoming integration 
  of RF HTML logs into Checkmk. As soon they are containing screenshot data, compression is needed. Solves #65.
- Added WATO option `show_submessages` to enable/disable the presence of sub-node messages in tests and suites. 

### Changed

- WATO option "includedate": in the past, it contained the end timestamp of the node
  itself. This could lead to misunderstandings if discovery level > 0 was used, because
  last execution for services generated from tests were different. In fact this was true, 
  but the interesting fact is when the _suite_ was executed last, not a subsuite or test. 
  For this reason, the date is now the timestamp of the whole suite execution end.  


### Fixed

- Support UTF-8, solves problem with german umlaut etc. (closes #55)
- RF States of Keywords are now preserved and not propagated upwards. This is neccessary because
  keywords like 'Run Keyword And Return Status' can wrap kw execution; a failed kw will not fail 
  the whole test. With this commit, the cmk-side evaluation of the RF restult tree respects the RF
  state of each node, but does not propagate it. (solves #57 and #58)
- Bakery crashes when Robotmk rule does not contain specific suites (closes #45)
- Multisite crashes ("no closing quotation") when nasty chars from keyword names get into perflabels (closes #64)

## v0.1.4 - 2020-11-15
### Added

- Bakery/Check: Added spooldir mode; Robotmk plugin can be triggered externally, writes to spooldir of mk agent (#49)
- Check now makes use of HTML badges for WARN/CRIT (#52)

### Changed

- Plugin: Set tmpdir on Windows to a fixed path (#47)
- Improved Logging (#48)

### Fixed

- No graphs when using a discovery level (#53)
## v0.1.3 - 2020-0-16
### Added 

- Check: Introduce CRITICAL state for thresholds (#22)
- Check: Add WATO option: include execution timestamp into first line (#41)

### Fixed

- Check: Solved check crash when only perfdata rule active, not threshold (#40)

## v0.1.2 - 2020-07-10

### Fixed

- Bakery: Wrong formatting of variable argument (#38)
- Plugin: Backslash escaping of Checkmk programdata path (#37)

## v0.1.1 - 2020-07-01

- First Release; Bakery, Plugin and Check are working together


## vx.x.x - yyyy-mm-dd
### Added

### Changed

### Fixed

### Removed

### Deprecated<|MERGE_RESOLUTION|>--- conflicted
+++ resolved
@@ -8,17 +8,10 @@
 
 ## 1.4.3 - 2024-03-11
 
-<<<<<<< HEAD
-Compatibility patch for Checkmk V2.3
-
-This will be the last version of Robotmk v1. 
-It is highly recommended to use Robotmk v2 which comes integrated in Checkmk v2.3 (aka "Synthetic Monitoring").
-=======
 Compatibility version for Checkmk V2.3
 
 This will be the last version of Robotmk v1. 
 Robotmk will be continued as an integration in Checkmk v2.3 (aka "Synthetic Monitoring").
->>>>>>> e5a7b372
 
 ## 1.4.2 - 2023-05-16
 
