--- conflicted
+++ resolved
@@ -32,10 +32,7 @@
       - name: Update GITHUB_PATH
         run: echo "/omd/sites/cmk/bin" >> $GITHUB_PATH
 
-<<<<<<< HEAD
-=======
       #  Uncomment this to debug
->>>>>>> 3dc95306
       # - name: Setup tmate session
       #   uses: mxschmitt/action-tmate@v3
       - name: Build MKP
@@ -50,34 +47,6 @@
   # ////////////////////////////////////////////////////////////////////////              
   # bump
   # https://docs.github.com/en/actions/guides/storing-workflow-data-as-artifacts#downloading-or-deleting-artifacts
-<<<<<<< HEAD
-  # release:
-  #   name: Release MKP CMK v2
-  #   runs-on: ubuntu-latest
-  #   needs:
-  #     # - build_v1
-  #     - build_v2
-  #   env:
-  #     WORKSPACE: ${{ github.workspace }}
-  #   steps:
-  #     - name: Checkout Robotmk repository 
-  #       uses: actions/checkout@v2     
-  #     - name: Download CMK1/2 artifact
-  #       uses: actions/download-artifact@v2
-  #       with:
-  #         # download dir
-  #         path: package   
-  #     - name: Debug - Show downloaded content
-  #       run: ls -la package/*          
-  #     - name: Show ref
-  #       run: echo ${GITHUB_REF##*/}
-  #     - name: curl chag
-  #       uses: wei/curl@master
-  #       with:
-  #         args: https://raw.githubusercontent.com/mtdowling/chag/master/chag --output chag
-  #     - name: chag
-  #       run: bash chag contents > RELEASE_CHANGELOG.md
-=======
   release:
     name: Release Robotmk MKP
     runs-on: ubuntu-latest
@@ -104,7 +73,6 @@
           args: https://raw.githubusercontent.com/mtdowling/chag/master/chag --output chag
       - name: chag
         run: bash chag contents > RELEASE_CHANGELOG.md
->>>>>>> 3dc95306
 
   #     - name: Get Tag
   #       id: tag
