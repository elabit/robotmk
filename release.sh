#!/bin/bash

function main (){
    MODE=$1
    TAG=$2

    if [ $(basename $(pwd)) != 'robotmk' ]; then 
        echo "ERROR: You seem to be not in the project root dir. Exiting."
        exit 1
    fi

    if [[ ! "$MODE" =~ release ]]; then 
        echo "ERROR: Param 1 must be either 'release' or 'unrelease'. Exiting."
        exit 1
    fi 

    if [ "x$TAG" == "x" ]; then 
        echo "ERROR: Param 2 must be a version name without 'v', e.g. 1.0.1.  Exiting."
        exit 1
    fi 
    if [ ! -x $(which chag) ]; then 
        echo "ERROR: chag not found."
        echo "-> https://github.com/mtdowling/chag"
        exit 1
    fi    
    export TAG
    export VTAG="v$TAG"
    export preVTAG="pre-$VTAG"
    if [ $MODE == 'release' ]; then 
        release
    elif [ $MODE == 'unrelease' ]; then
        unrelease
    fi
}


function release() {
    assert_gh_login
    assert_tag_unique $VTAG
    assert_branch "develop"
    assert_notdirty

    header "Setting pre-release tag $preVTAG ..."
    git tag $preVTAG
    header "Moving changelog entries from Unreleased to $TAG ..."
    chag update $TAG
    header "Committing: 'CHANGELOG: $VTAG'"
    git add . && git commit -m "CHANGELOG: $VTAG"

    header "=== Replacing Robotmk version in repository ..."
    grep -Hlr 'ROBOTMK_VERSION =' * | grep -v release | xargs sed -i '' -e "s/ROBOTMK_VERSION =.*/ROBOTMK_VERSION = '$VTAG'/"

    header "Committing: 'Version bump $VTAG'"
    git add . && git commit -m "Version bump: $VTAG"
    echo "Workflow result and artifacts are on https://github.com/simonmeggle/robotmk/actions/workflows/mkp-artifact.yml!"

    header "=== Merging develop into master..."
    git checkout master
    git merge develop --no-ff --no-edit --strategy-option theirs
    header "=== Create annotated git tag from Changelog entry ..."
    chag tag --addv
    header "Pushing ..."
    git push origin master
    git push origin $VTAG
}

function unrelease() {
    assert_gh_login
    assert_branch "develop"
    # assert_notdirty
    header "=== Changing to develop branch ..."
    git checkout develop
    header "=== Removing the release with tag $VTAG ..."
    gh release delete $VTAG -y
    header "=== Removing tags ..."
    git push origin :refs/tags/$VTAG 
    header "Removing tags ..."
    git tag -d $VTAG
<<<<<<< HEAD
    header "Removing tags ..."
    exit 
=======
>>>>>>> 284af9f0
    header "Resetting the 'develop' branch to the tag $preVTAG ..."
    git reset --hard $preVTAG
    git tag -d $preVTAG 
}

function assert_branch {
    BRANCH="$(git rev-parse --abbrev-ref HEAD)"
    if [[ "$BRANCH" != $1 ]]; then
        echo "ERROR: You are not in branch '$1'. Exiting."
        exit 1
    fi
}

function assert_notdirty {
    if [ -n "$(git status --porcelain)" ]; then 
        echo "ERROR: The working area is dirty; please commit first! Exiting."
        exit 1
    fi
}

function header() {
    echo "========================="
    echo "$1"
}

function assert_gh_login() {
    gh auth status 2>&1 > /dev/null
    if [ $? -gt 0 ]; then 
        echo "ERROR: you do not seem to be logged in with gh CLI. Exiting."
        exit 1
    fi 
}

function assert_tag_unique(){
    git tag | egrep -q "^$1$"
    if [ $? -eq 0 ]; then 
        echo "ERROR: Tag $1 exists already. Exiting."
        exit 1
    fi
}


main $@<|MERGE_RESOLUTION|>--- conflicted
+++ resolved
@@ -76,11 +76,6 @@
     git push origin :refs/tags/$VTAG 
     header "Removing tags ..."
     git tag -d $VTAG
-<<<<<<< HEAD
-    header "Removing tags ..."
-    exit 
-=======
->>>>>>> 284af9f0
     header "Resetting the 'develop' branch to the tag $preVTAG ..."
     git reset --hard $preVTAG
     git tag -d $preVTAG 
