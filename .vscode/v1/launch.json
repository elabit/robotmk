{
    "version": "0.2.0",
    "configurations": [
        {
            "name": "devc V1.6 bakery win10simdows",
            "type": "python",
            "request": "launch",
            "program": "/omd/sites/cmk/bin/cmk",
            "args": [
                "-A",
                "-v",
                "-f",
                "win10simdows"
            ],
            "console": "integratedTerminal",
            "python": "/omd/sites/cmk/bin/python",
            // allow to inspect also foreign code
            "justMyCode": false
        },
        {
<<<<<<< HEAD
=======
            "name": "devc V1.6 inventory win10simdows",
            "type": "python",
            "request": "launch",
            "program": "/omd/sites/cmk/bin/cmk",
            "args": [
                "-IIv",
                "win10simdows"
            ],
            "console": "integratedTerminal",
            "python": "/omd/sites/cmk/bin/python",
            // allow to inspect also foreign code
            "justMyCode": false
        },        
        {
>>>>>>> 284af9f0
            "name": "devc V1.6 check win10simdows",
            "type": "python",
            "request": "launch",
            "program": "/omd/sites/cmk/bin/cmk",
            "args": [
                "-vv",
                "win10simdows"
            ],
            "console": "integratedTerminal",
            "python": "/omd/sites/cmk/bin/python",
            // allow to inspect also foreign code
            "justMyCode": false
        },        
        {
            "name": "Python: Current File",
            "type": "python",
            "request": "launch",
            "program": "${file}",
            "console": "integratedTerminal",
            "justMyCode": false
        }
    ]
}<|MERGE_RESOLUTION|>--- conflicted
+++ resolved
@@ -18,8 +18,6 @@
             "justMyCode": false
         },
         {
-<<<<<<< HEAD
-=======
             "name": "devc V1.6 inventory win10simdows",
             "type": "python",
             "request": "launch",
@@ -34,7 +32,6 @@
             "justMyCode": false
         },        
         {
->>>>>>> 284af9f0
             "name": "devc V1.6 check win10simdows",
             "type": "python",
             "request": "launch",
