{
    "python.testing.pytestArgs": [
        "--cache-clear",
        "--ignore=python-pytest-check_mk"
        // "test/"
    ],
    "python.testing.unittestEnabled": false,
    "python.testing.nosetestsEnabled": false,
    "python.testing.pytestEnabled": true,
<<<<<<< HEAD
    "python.pythonPath": ".tox/check/bin/python",      
=======
    "python.pythonPath": ".pyenv/plugin/bin/python",      
>>>>>>> 4eea43c2
    "files.watcherExclude": {
        "**/__pycache__/**": true,
        "**/.pytest_cache/**": true
    },
}<|MERGE_RESOLUTION|>--- conflicted
+++ resolved
@@ -7,11 +7,7 @@
     "python.testing.unittestEnabled": false,
     "python.testing.nosetestsEnabled": false,
     "python.testing.pytestEnabled": true,
-<<<<<<< HEAD
     "python.pythonPath": ".tox/check/bin/python",      
-=======
-    "python.pythonPath": ".pyenv/plugin/bin/python",      
->>>>>>> 4eea43c2
     "files.watcherExclude": {
         "**/__pycache__/**": true,
         "**/.pytest_cache/**": true
