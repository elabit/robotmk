{
    "python.testing.pytestArgs": [
        "--cache-clear",
        "--ignore=python-pytest-check_mk"
        // "test/"
    ],
    "python.testing.unittestEnabled": false,
    "python.testing.nosetestsEnabled": false,
    "python.testing.pytestEnabled": true,

<<<<<<< HEAD
    "python.pythonPath": ".tox/check/bin/python",      
=======
    "python.pythonPath": ".pyenv/plugin/bin/python",
    "files.watcherExclude": {
        "**/__pycache__/**": true,
        "**/.pytest_cache/**": true
    },
    
>>>>>>> 3ac59d37
}<|MERGE_RESOLUTION|>--- conflicted
+++ resolved
@@ -7,15 +7,9 @@
     "python.testing.unittestEnabled": false,
     "python.testing.nosetestsEnabled": false,
     "python.testing.pytestEnabled": true,
-
-<<<<<<< HEAD
     "python.pythonPath": ".tox/check/bin/python",      
-=======
-    "python.pythonPath": ".pyenv/plugin/bin/python",
     "files.watcherExclude": {
         "**/__pycache__/**": true,
         "**/.pytest_cache/**": true
     },
-    
->>>>>>> 3ac59d37
 }