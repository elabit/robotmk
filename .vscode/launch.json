{
    "version": "0.2.0",
    "configurations": [
        // no longer needed
        
        // {
        //     "name": "RobotMK check",
        //     "type": "python",
        //     "request": "launch",
        //     "program": "${workspaceFolder}/checks/robotmk",
        //     "console": "integratedTerminal",
        //     "pythonPath": "${workspaceFolder}/.tox/check/bin/python"
        // },

        // Use this debug config if you connect to OMD as site user
        // In this case you can debug the check with contextual data. 
        {
            "name": "cmk - robotmk",
            "type": "python",
            "request": "launch",
            "program": "/omd/sites/cmk/bin/cmk",
            "args": [
                "-v",
                "-n",
                "--checks=robotmk",
                "robothost1"
            ],
            "console": "integratedTerminal",
<<<<<<< HEAD
            "pythonPath": "/omd/sites/cmk/bin/python"
=======
            "pythonPath": "${workspaceFolder}/.tox/check/bin/python",
            // allow to inspect also foreign code
            "justMyCode": false
        },
        {
            "name": "RobotMK plugin",
            "type": "python",
            "request": "launch",
            "program": "${workspaceFolder}/agents/plugins/robotmk",
            "console": "integratedTerminal",
            "pythonPath": "${workspaceFolder}/.tox/plugin/bin/python",
            // allow to inspect also foreign code
            "justMyCode": false
        },
        {
            "name": "Python: Current File",
            "type": "python",
            "request": "launch",
            "program": "${file}",
            "console": "integratedTerminal",
            // "subProcess": true,
            // "justMyCode": false,
        },        
        {
            "name": "Debug Tests",
            "type": "python",
            "request": "test",
            "console": "integratedTerminal",
            "justMyCode": false
>>>>>>> 3ac59d37
        }
            
        
    ]
}<|MERGE_RESOLUTION|>--- conflicted
+++ resolved
@@ -26,10 +26,7 @@
                 "robothost1"
             ],
             "console": "integratedTerminal",
-<<<<<<< HEAD
-            "pythonPath": "/omd/sites/cmk/bin/python"
-=======
-            "pythonPath": "${workspaceFolder}/.tox/check/bin/python",
+            "pythonPath": "/omd/sites/cmk/bin/python",
             // allow to inspect also foreign code
             "justMyCode": false
         },
@@ -43,23 +40,6 @@
             // allow to inspect also foreign code
             "justMyCode": false
         },
-        {
-            "name": "Python: Current File",
-            "type": "python",
-            "request": "launch",
-            "program": "${file}",
-            "console": "integratedTerminal",
-            // "subProcess": true,
-            // "justMyCode": false,
-        },        
-        {
-            "name": "Debug Tests",
-            "type": "python",
-            "request": "test",
-            "console": "integratedTerminal",
-            "justMyCode": false
->>>>>>> 3ac59d37
-        }
             
         
     ]
