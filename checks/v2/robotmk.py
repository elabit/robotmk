#!/usr/bin/python
# -*- encoding: utf-8; py-indent-offset: 4 -*-

# (c) 2021 Simon Meggle <simon.meggle@elabit.de>

# This file is part of Robotmk
# https://robotmk.org
# https://github.com/simonmeggle/robotmk

# Robotmk is free software;  you can redistribute it and/or modify it
# under the  terms of the  GNU General Public License  as published by
# the Free Software Foundation in version 3.  This file is distributed
# in the hope that it will be useful, but WITHOUT ANY WARRANTY;  with-
# out even the implied warranty of  MERCHANTABILITY  or  FITNESS FOR A
# PARTICULAR PURPOSE. See the  GNU General Public License for more de-
# ails.  You should have  received  a copy of the  GNU  General Public
# License along with GNU Make; see the file  COPYING.  If  not,  write
# to the Free Software Foundation, Inc., 51 Franklin St,  Fifth Floor,
# Boston, MA 02110-1301 USA.

import os
import json, base64, zlib
import re
import time, datetime
from dateutil.tz import tzlocal
from dateutil import parser
import xml.etree.ElementTree as ET
from string import Template
from random import randint
import shutil
from collections import namedtuple

# V2 specific
# from .agent_based_api.v1 import *
from cmk.base.plugins.agent_based.agent_based_api.v1 import *
from cmk.utils.exceptions import MKGeneralException

ROBOTMK_VERSION = 'v1.2-beta.3'
DEFAULT_SVC_PREFIX = 'Robot Framework E2E $SUITEID$SPACE-$SPACE'
HTML_LOG_DIR = "%s/%s" % (os.environ['OMD_ROOT'], 'local/share/addons/robotmk')

STATES = {
    0: 'OK',
    1: 'WARNING',
    2: 'CRITICAL',
    3: 'UNKNOWN',
}
STATES_NO = {
    'OK': 0,
    'WARNING': 1,
    'CRITICAL': 2,
    'UNKNOWN': 3
}
ROBOT_NAGIOS_STATUS = {'PASS': 0, 'FAIL': 2}

STATE_BADGES = {0: '', 1: '(!)', 2: '(!!)', 3: 'UNKNOWN'}

ROBOTMK_KEYWORDS = {
    'Add Checkmk Test State',
    'Add Monitoring Message',
}

def parse_robotmk(params, string_table):
    keys_to_decode = ['xml', 'htmllog']
    robot_discovery_settings = params.get('robot_discovery_settings', [])
    try:
        st_joined = ''.join([l[0] for l in string_table])
        st_dict = json.loads(st_joined)
    except Exception:
        raise MKGeneralException(
            "Can not load Robotmk JSON data! (json.loads())")

    runner_data = st_dict['runner']
    for idx, json_suite in enumerate(st_dict['suites']):
        for k in keys_to_decode:
            if k in json_suite:
                if bool(json_suite[k]):
                    d = json_suite[k]
                    if runner_data['encoding'] == 'zlib_codec':
                        d = d.encode('utf-8')
                        d_byte = base64.b64decode(d)
                        d_decomp = zlib.decompress(d_byte).decode('utf-8')
                    elif runner_data['encoding'] == 'base64_codec':
                        d = d.encode('utf-8')
                        d_decomp = base64.b64decode(d)
                    else:
                        d_decomp = d
                    json_suite[k] = d_decomp
        try:
            xml = ET.fromstring(json_suite['xml'])
            xml_root_suite = xml.find('./suite')
        except Exception:
            continue
            # Seems to be a good idea not to raise an exception here.
            # The Robotmk service can report this error, too.
            #raise MKGeneralException("Fatal parsing error. Robotmk cannot " +\
            #    "find XML/HTML data. %s" % suite.get('error', ''))
        setting = pattern_match(robot_discovery_settings,
                                xml_root_suite.attrib['name'], (0, ''))
        discovery_setting = namedtuple(
            'DiscoverySetting', 'level blacklist_pattern')._make(setting)
        # now process the root suite
        st_dict['suites'][idx]['parsed'] = parse_suite_xml(
            xml_root_suite, discovery_setting)
    return (st_dict, params.__dict__['_data'])


# v2discovery
def discover_robotmk(params, section):
    info_dict, params_dict = parse_robotmk(params, section)
    service_prefix = params.get('robot_service_prefix', [])
    html_show_patterns = params_dict.get('htmllog', {})
    is_piggyback_result = info_dict['runner'].get('is_piggyback_result', False)
    svc_label_robotmk_yes = ServiceLabel(u"robotmk", u"yes")
    for root_suite in info_dict['suites']:
        suite_piggybackhost = root_suite.get('piggybackhost', "")
        if 'parsed' in root_suite:
            for discovered_item in root_suite['parsed'].discovered:
                service_description = add_svc_prefix(discovered_item.name,
                                               root_suite,
                                               service_prefix)
                svc_labels_htmllog = []
                if (not is_piggyback_result and not suite_piggybackhost) or (is_piggyback_result and suite_piggybackhost): 
                    # Displaying a hyperlink to the HTML logs on CMK services 
                    # See Ref #VfHCJn in robotmk agent plugin
                    svc_labels_htmllog = assign_html_logs(service_description, info_dict, root_suite, html_show_patterns)
                    svc_labels = svc_labels_htmllog + [svc_label_robotmk_yes]
                    yield Service(
                        item=service_description,
                        parameters=params_dict,
                        labels=svc_labels)
 
    # Display the Robotmk meta service only on the "Robot" host. (for reporting overall runtimes, stale spool files etc.)
    if not is_piggyback_result: 
        svc_robotmk = params.get('robotmk_service_name', 'Robotmk')
        svc_labels = [ServiceLabel(u"robotmk", u"yes"), ServiceLabel(u"robotmk/type", u"robotmk")]
        yield Service(
            item=svc_robotmk,
            parameters=params_dict, 
            labels=svc_labels)


def check_robotmk(item, params, section):
    parsed_section, params_dict = parse_robotmk(params, section)
    service_prefix = params.get('robot_service_prefix', [])
    svc_robotmk = params_dict.get('robotmk_service_name', 'Robotmk')
    runner_assigned_host = parsed_section['runner'].get('assigned_host', [])
    # The "Robotmk" service
    if item == svc_robotmk:
        # item is the Robotmk meta service
        perfdata_list = []
        suites_total = len(parsed_section['suites'])
        rc = 0
        # list of strings for first output line
        first_line = []
        # lines 2ff.
        out_lines = []

        # I) Staleness Check:
        # result_age vs. cache_time/execution time

        suites_fatal = check_fatal_suites(parsed_section['suites'])
        suites_stale, suites_nonstale = check_stale_suites(parsed_section['suites'])
        # firstline
        if suites_total == 0:
            first_line.append(
                "0 suites planned/executed (!). Check the configuration!")
            rc = max(rc, 1)
        else:
            if len(suites_nonstale) > 0:
                first_line.append(
                    "%d of %s suite(s) have recent results (%s)" %
                    (len(suites_nonstale), suites_total,
                     quoted_listitems([suite.id for suite in suites_nonstale])))
            if len(suites_stale) > 0:
                # Ref: N2UC9N
                # Stale results are only alarmed by the Robotmk service. The Robotmk
                # service itself gets only stale. 
                rc = max(rc, 2)
                first_line.append(
                    "stale suites: %s (!!) (%s)" %
                    (len(suites_stale),
                     quoted_listitems([suite.id for suite in suites_stale])))
                out_lines.extend([suite.msg for suite in suites_stale])
            if len(suites_fatal) > 0:
                rc = max(rc, 2)
                first_line.append("FATAL suites: %s (!!) (%s)" %
                                  (len(suites_fatal), ', '.join([
                                      "Suite '%s': %s" % (s['id'], s['error'])
                                      for s in suites_fatal
                                  ])))

        yield Metric("suites_total", suites_total)
        yield Metric('suites_nonstale', len(suites_nonstale))
        yield Metric('suites_stale', len(suites_stale))
        yield Metric('suites_fatal', len(suites_fatal))

        # II) Headroom monitoring
        '''A non-selective (=complete) run is whenever the runner gets started 
        with no suite args and all suites are run as configured. 
        In this case the runtime headroom should be monitored:
        - serial mode (controller itself starts runner with no suite args)
        - external mode (when a scheduled task starts the runner with no suite args)
        A selective, non-complete run is 
        - parallel mode (controller starts one runner per suite)
        - external mode (a scheduled task starts the runner with suite args)'''

        if 'runtime_total' in parsed_section['runner']:
            runner_runtime = round(parsed_section['runner']["runtime_total"], 1)

            try:
                if parsed_section['runner']['execution_mode'] == 'agent_serial':
                    cache_time = parsed_section['runner']['cache_time']
                    execution_interval = parsed_section['runner']['execution_interval']
                    maxruntime = execution_interval
                    maxruntime_str = 'execution interval'
                elif parsed_section['runner'][
                        'execution_mode'] == 'external' and not parsed_section['runner']['selective_run']:
                    cache_time = parsed_section['runner']['cache_time']
                    maxruntime = cache_time
                    maxruntime_str = 'cache time'
                    execution_interval = None
            finally:
                # FIXME: This are w/c threshold PLACEHOLDERS !!
                runner_runtime_warn_s = maxruntime * 0.9
                runner_runtime_crit_s = maxruntime * 0.95
                pct_runtime_usage = round(
                    (100 / float(maxruntime)) * runner_runtime, 1)
                if runner_runtime > runner_runtime_warn_s:
                    if runner_runtime > runner_runtime_crit_s:
                        badge = '(!!) '
                        rc = max(rc, 2)
                    else:
                        badge = '(!) '
                        rc = max(rc, 1)
                else:
                    badge = ''
                    rc = max(rc, 0)
                first_line.append(
                    "%slast runner execution used %.1f%% (%.1fs) of " %
                    (badge, pct_runtime_usage, runner_runtime) + "%s (%ds)" %
                    (maxruntime_str, maxruntime))

                # TODO: Add _real_ warn/crit thresholds here
                yield Metric(
                    "runner_runtime", 
                    runner_runtime, 
                    levels=(runner_runtime_warn_s, runner_runtime_warn_s), 
                    boundaries=(0, maxruntime)
                )
                yield Metric(
                    "runner_cache_time", 
                    cache_time, 
                )
                if not execution_interval is None:
                    yield Metric(
                        "runner_execution_interval", 
                        execution_interval, 
                    )                    
                yield Metric(
                    "runner_runtime_robotmk", 
                    float("%.3f" % parsed_section['runner']["runtime_robotmk"]), 
                )
                yield Metric(
                    "runner_runtime_suites", 
                    float("%.3f" % parsed_section['runner']["runtime_suites"]), 
                )
        else:
            rc = max(rc, 2)
            first_line.append("Robotmk Runner did never run (!!)")

        # 3. Execution mode
        first_line.append("execution mode: %s" %
                          parsed_section['runner']["execution_mode"])
        
        # 4. Check Robotmk messages (coming from keyword: "Add Monitoring Message")
        # see Ref. 8nIZ5J
        fflines = []
        for root_suite in parsed_section['suites']:
            if len(root_suite['parsed'].robotmk_messages) > 0: 
                firstline_messages = []
                fflines.append("Messages from suite '%s':" % root_suite['parsed'].name)
                suite_rc = 0
                for data in root_suite['parsed'].robotmk_messages:
                    stateid = STATES_NO[data['nagios_state']]
                    badge = STATE_BADGES[stateid]
                    fflines.append(" %s %s %s" % (u"\u25cf", badge, data['msg']))
                    rc = max(rc, stateid)
                    suite_rc = max(suite_rc, stateid)
                first_line.append("Suite '%s' has messages %s" % (
                    root_suite['parsed'].name,
                    STATE_BADGES[suite_rc],
                    ))
        out_lines.append('\n'.join(fflines))


        # 5. VERSION CHECK
        client_version = parsed_section['runner']['robotmk_version']
        if client_version != ROBOTMK_VERSION:
            first_line.append(
                "Robotmk version mismatch (server: %s, client: %s) (!)" %
                (ROBOTMK_VERSION, client_version))
            rc = max(rc, 1)
        else:
            first_line.append("Robotmk version %s (server and client)" %
                              ROBOTMK_VERSION)

        # putting things together
        summary = ', '.join(first_line) 
        details = ''.join(out_lines) or None
        yield Result(
            state=State(rc),
            summary=summary,
            details=details           
        )
    else:
        # item is a regular s/t/k check
        for root_suite in parsed_section['suites']:
            if 'parsed' in root_suite:
<<<<<<< HEAD
                html_exists = 'htmllog' in root_suite    
=======
                html_exists = bool(root_suite.get('htmllog'))
>>>>>>> c5b37c4b
                if html_exists: 
                    # Discovery part see Ref #exNx1h
                    for host in runner_assigned_host: 
                        host_dir = "%s/%s" % (HTML_LOG_DIR, host)
                        save_htmllog(host_dir, "%s_last_log.html" % root_suite['id'], root_suite['htmllog'])
                        if root_suite['rc'] > 0: 
                            save_htmllog(host_dir, "%s_last_error_log.html" % root_suite['id'], root_suite['htmllog'])

                for discovered_item in root_suite['parsed'].discovered:
                    # Remove the prefix to get the original item name
                    item_without_prefix = strip_svc_prefix(item, root_suite, service_prefix)
                    if discovered_item.name == item_without_prefix:
                        now = datetime.datetime.now(tzlocal())
                        last_end = parser.isoparse(root_suite['end_time'])
                        age = now - last_end
                        if age.total_seconds() < root_suite['cache_time']:
                            for i in evaluate_robot_item(discovered_item, params_dict):
                                yield i
                        else:
                            # Keeping the following only for recalling....
                            # A stale result should not return anything here. 
                            # It's enough to have it alarmed by the Robotmk 
                            # stale monitoring check (see Ref. N2UC9N)
                            pass
                            # overdue_sec = round(
                            #     age.total_seconds() - root_suite['cache_time'],
                            #     1)
                            # yield ignore_robot_item(root_suite, last_end,
                            #                         overdue_sec)

    # We should not come here. Item cannot be found in parsed data.
    # see PRO TIP: simple return if no data is found
    # http://bit.ly/3epEcf3
    return  

def ignore_robot_item(root_suite, last_end, overdue_sec):
    # TODO: (Perhaps make this configurable (OK/UNKNOWN))
    last_end_fmt = last_end.strftime('%Y-%m-%d %H:%M:%S')
    out = "Result of suite '%s' is too old. " % root_suite['id'] + \
        "Last execution end: %s, " % last_end_fmt + \
        "overdue since %ss " % (overdue_sec) + \
        "(cache time: %ss)" % str(root_suite['cache_time'])
    return 3, out


def evaluate_robot_item(robot_item, params):
    item_result = robot_item.get_checkmk_result(robot_item, params)
    rc = item_result['worststate']
    result = Result(
        state=State(rc),
        summary=item_result['padded_lines_list'][0],
        details='\n'.join(item_result['padded_lines_list'])
    )
    # Return back a list of everything which should be yielded
    # Perfdata are generated in ref #5LSK99
    return [result] + item_result['cmk_perfdata_list']


def get_svc_prefix_tplstring(itemname, root_suite, prefix):
    '''Determines the prefix for an item as defined with pattern for root suite'''
    fmtstring = pattern_match(prefix, root_suite['parsed'].name,
                              DEFAULT_SVC_PREFIX)
    template = Template(fmtstring)
    ret_prefix = template.safe_substitute(PATH=root_suite['path'],
                                      TAG=root_suite['tag'],
                                      SUITEID=root_suite['id'],
                                      SUITENAME=root_suite['parsed'].name,
                                    #   EXEC_MODE=
                                      SPACE=' ')
    return ret_prefix


def add_svc_prefix(itemname, root_suite, prefix):
    '''Returns the item name with a templated prefix string in front of it'''
    return "%s%s" % (get_svc_prefix_tplstring(itemname, root_suite, prefix), itemname)


def strip_svc_prefix(itemname, root_suite, prefix):
    '''Strips off the templated prefix string from the front of an item name'''
    prefix_tplstring = get_svc_prefix_tplstring(itemname, root_suite, prefix)
    if itemname.startswith(prefix_tplstring):
        return itemname[len(prefix_tplstring):]
    else:
        return itemname

# ==============================================================================


class RobotItem(object):
    # maps XML tags to Classes
    class_dict = {
        'suite': 'RobotSuite',
        'test': 'RobotTest',
        'kw': 'RobotKeyword'
    }

    indentation_char = u"\u2504"

    # Indentation chars.
    # Ex.: Given a discovery level of 2 discovers tests then
    # - the test has a padding of       2-2 *-1 = 0 chars.
    # - the kw below have a padding of (2-3)*-1 = 1 chars
    @property
    def padstring(self):
        return (int(RobotItem.discovery_setting.level) -
                self.lv_abs) * -1 * self.indentation_char

    # Abbreviation for Suite/Test/Keyword - [S]/[T]/[K]
    @property
    def abbreviation(self):
        return '[%s]' % str(self)[:1].upper()

    @property
    def item_nagios_status(self):
        return self._item_nagios_status

    @item_nagios_status.setter
    def item_nagios_status(self, state):
        self._item_nagios_status = max(self._item_nagios_status, int(state))

    # Ref: r3U0Np
    def __init__(self, xmlnode, lv_abs, lv_rel, parent, index=None):
        self.xmlnode = xmlnode
        self.lv_abs = lv_abs
        self.lv_rel = lv_rel
        self.parent = parent
        self.id = self._get_id(xmlnode, index)
        if self.parent is None: 
            RobotItem.root_suite = self
            # what was discovered (depending on discovery_level)
            # Ref: yoczO3
            self.discovered = []
            # discovered messages for the Robotmk service 
            self.robotmk_messages = []


        self.status = xmlnode.find('status').attrib['status']
        self.msg = xmlnode.findtext('./msg')
        self.text = xmlnode.findtext('./status')
        if xmlnode.attrib['name'] == 'Add Monitoring Message':
            data = json.loads(self.msg)['add_monitoring_message']
            self.root_suite.robotmk_messages.append(
                data
            )

        self.name = xmlnode.attrib['name']
        self._item_nagios_status = 0
        self.elapsed_time = self._get_node_elapsed_time()
        self.result = {}
        # list containing all messages from cmk_runtime, cmk_metric of sub nodes
        self.sub_messages = []


        # Bool flag to indicate whether this is a node where messages should be added
        # (not needed for Keywords)
        self.is_topnode = False
        # relative level must be resetted on test or keyword layer
        if self.parent == None or self.parent.xpath_name != self.xpath_name:
            self.lv_rel = 0

        self.subnodes = self._get_subnodes(xmlnode)
        # Add this node if it is on the "to discover" level and if it is not blacklisted
        if self.lv_abs == int(self.discovery_setting.level):
            # Empty blacklist = inventorize all
            if self.discovery_setting.blacklist_pattern == '' or not re.match(
                    self.discovery_setting.blacklist_pattern, self.name):
                # Ref: yoczO3
                self.root_suite.discovered.append(self)

    @property
    def text(self): 
        # Return back plain text if the text has a HTML prefix.
        # This is the necessary for test messages created by rebot after merging test results. 
        # Change when this https://github.com/robotframework/robotframework/issues/4068 has been solved.         
        if self._text.startswith('*HTML* '): 
            return html_to_text(self._text).replace('*HTML* ', '')
        else: 
            return self._text

    @text.setter
    def text(self, text):
        self._text = text

    def _get_id(self, xmlnode, index):
        """suites and tests have a id attribute. Fake this for keywords.
        because indexing is important for Checkmk graphs."""
        if index != None:
            # metric index should start with 1
            return "%s-k%s" % (self.parent.id, index + 1)
        else:
            return xmlnode.attrib['id']

    # returns a list of subnode objects within a XML node
    def _get_subnodes(self, xmlnode):
        subnodes = []
        for nodetype in self.allowed_subnodes:
            for index, xmlsubnode in enumerate(xmlnode.findall(nodetype)):
                RobotClass = eval(self.class_dict[nodetype])
                node = RobotClass(xmlsubnode, self.lv_abs + 1, self.lv_rel + 1,
                                  self, index)
                subnodes.append(node)
        return subnodes

    def _get_node_elapsed_time(self):
        """Returns the time between given timestamps of a node in seconds."""
        self.start_time = self.xmlnode.find('status').attrib['starttime']
        self.end_time = self.xmlnode.find('status').attrib['endtime']
        if self.start_time == self.end_time or not (self.start_time
                                                    and self.end_time):
            return 0
        start_millis = timestamp_to_millis(self.start_time)
        end_millis = timestamp_to_millis(self.end_time)
        # start/end_millis can be long but we want to return int when possible
        return int(end_millis - start_millis) / float(1000)

    # If the pattern for a WATO <setting> matches, return the value (if tuple) or True
    def _get_pattern_value(self, setting, check_params):
        setting_keyname = getattr(self, "%s_dict_key" % setting)
        patterns = check_params.get(setting, {}).get(setting_keyname, [])
        return pattern_match(patterns, self.name)

    def _set_node_info(self):
        self.result['name'] = self.name
        self.result['abbreviation'] = self.abbreviation
        self.result['xpath_name'] = self.xpath_name

    # Evaluate the Robot status of this item to a Nagios state & set message
    def _eval_node_robotframework_status(self, check_params):
        if type(self) == RobotKeyword:
            # Keywords should only show messages if allowed by WATO rule
            if bool(check_params.get(
                    'show_kwmessages')) and not self.msg is None:
                # Playwright produces ugly log lines with lots of equal signs
                statustext = re.sub('={2,}', '==', self.msg)
                # This is to prevent Mulisite GUI to replace URLs by a unicode icon
                statustext = re.sub('http://', 'http//', statustext)
            else:
                statustext = ''
        else:
            statustext = self.text

        self.result['result_robotframework'] = (ROBOT_NAGIOS_STATUS[self.status],
                                                remove_nasty_chars(statustext))

    # create the "base line" with the node name and the RF status
    def _set_node_padded_line(self, check_params):
        # I. Begin with the baseline formatting. The baseline is pure related to the Robot result
        # ---- [K] 'MyKeyword': PASS (...)"

        # Set the message text
        text = self.result['result_robotframework'][1]
        text_bracket = ''
        if len(text) > 0:
            text_bracket = ' (%s)' % text

        # If configured, the topmost node can contain additional data:
        # - last suite execution
        # -
        endtime_str = ""
        if self.is_topnode and bool(check_params.get('includedate')):
            if self.end_time == 'N/A': 
                endtime_str = " (last execution: N/A, all retries failed)"
            else:
                try: 
                    endtime = datetime.datetime.strptime(self.end_time,
                                                        '%Y%m%d %H:%M:%S.%f')
                    endtime_str = " (last execution: %s) " % endtime.strftime(
                        '%m/%d %H:%M:%S')
                except: 
                    endtime_str = " (unknown error: cannot determine execution time)"
        baseline = ("%s %s %s '%s': %s%s%s%s" %
                    (self.padstring, '--SYMBOL--', self.abbreviation,
                     remove_nasty_chars(self.name), self.status, endtime_str,
                     '--BADGE--', text_bracket)).strip()

        # Baseline completed.
        # II. Now add results from further checks of this node (runtime, metrics, ...)
        NodeResult = namedtuple('NodeResult', 'check,resultuple')
        node_results = [
            NodeResult(check, self.result[check]) for check in self.result_keys
            if self.result.get(check, False)
        ]
        # All all messages from other node's checks; leave the one which is eventually
        # the same as the text from the result_robotframework check. (This is the case 
        # for kw_test_state.) 
        node_messages = [
            node_result.resultuple[1] for node_result in node_results
            if node_result.resultuple[1] and node_result.resultuple[1] != text
        ]

        # If this is a top_node, add the messages from subelements:
        if self.is_topnode:
            # TODO: What are examples of submessages (documentation!)
            # HEREIWAS
            if bool(check_params.get('show_submessages')):
                if len(self.sub_messages) > 0:
                    node_messages.extend(self.sub_messages)
            if len(text) > 0:
                node_messages.append(text)
            # In some cases (e.g. Set Test Message), the Node's text already got the
            # msg set by RF. Add only all others
            node_messages = [msg for msg in node_messages if msg != text]

        # III. Create submessages for the node's top_node.  (which is for kws: Test, for tests: Suite)
        messages_str = ""
        if len(node_messages) > 0:
            # But not all... We do not want messages from cmk_runtime messages if the runtime was
            # not exceeded.
            #
            # Perhaps a more generic way is needed to hinder metrics to be propagated under
            # certain conditions.

            # Add NOK runtimes and all others
            top_messages = [
                node_result.resultuple[1] for node_result in node_results
                if (node_result.resultuple[1]
                    and node_result.check != 'result_cmk_runtime') or (
                        node_result.resultuple[1] and node_result.check ==
                        'result_cmk_runtime' and node_result.resultuple[0] > 0)
            ]
            if top_messages:
                self.node_top.sub_messages.append(
                    "%s '%s': %s" %
                    (self.abbreviation, self.name, ', '.join(top_messages)))
            messages_str = ", %s" % ', '.join(node_messages)
        # Final Line
        self.result['padded_lines_list'] = ["%s%s" % (baseline, messages_str)]

    # sets status and message for this node with exceeded runtime
    # Runtime monitoring is not related to Robot Framework and introduces the WARN
    # state. Therefore, it can happen that a s/t/k is CRIT/WARN but the RF status is PASS.
    def _eval_node_cmk_runtime(self, check_params):
        runtime_threshold = self._get_pattern_value('runtime_threshold',
                                                    check_params)
        if bool(runtime_threshold):
            # CRITICAL threshold
            if self.elapsed_time >= runtime_threshold[1]:
                nagios_status = 2
                text = "%s runtime=%.2fs >= %.2fs" % (
                    STATE_BADGES[nagios_status], self.elapsed_time,
                    runtime_threshold[1])
            # WARNING threshold
            elif self.elapsed_time >= runtime_threshold[0]:
                nagios_status = 1
                text = "%s runtime=%.2fs >= %.2fs" % (
                    STATE_BADGES[nagios_status], self.elapsed_time,
                    runtime_threshold[0])
            else:
                nagios_status = 0
                if bool(
                        check_params.get('runtime_threshold',
                                         False).get('show_all_runtimes',
                                                    False)):
                    text = "runtime=%.2fs" % self.elapsed_time
                else:
                    text = ""

            cmk_runtime = (nagios_status, text)
            self.result['result_cmk_runtime'] = cmk_runtime
        else:
            self.result['result_cmk_runtime'] = None

    def _eval_node_cmk_perfdata(self, check_params):
        # Ref #5LSK99
        # PERFDATA ---- Which elemens should produce performance data?
        # this_runtime_threshold = None
        runtime_threshold = self._get_pattern_value('runtime_threshold',
                                                    check_params)
        perfdata_wanted = self._get_pattern_value('perfdata_creation',
                                                  check_params)
        if perfdata_wanted and self.elapsed_time != None:
            perflabel = get_perflabel("%s_%s" % (self.id, self.name))
            if runtime_threshold:
                cmk_perfdata = Metric(
                    perflabel, 
                    float("%.2f" % self.elapsed_time), 
                    levels=(
                        float("%.2f" % runtime_threshold[0]), 
                        float("%.2f" % runtime_threshold[0]),
                    ), 
                )
            else:
                cmk_perfdata = Metric(
                    perflabel, 
                    float("%.2f" % self.elapsed_time), 
                )
            # perfdata is a list because it gets expanded by perfdata of sub-nodes
            self.result['cmk_perfdata_list'] = [cmk_perfdata]
        else:
            self.result['cmk_perfdata_list'] = []

    # from Robotmk Keyword Library 
    # https://pypi.org/project/robotframework-robotmk/ 
    # The result of this keyword is of NO MEANING for the test. It affects the 
    # state of the Robotmk service, see Ref. 8nIZ5J
    def _eval_node_kw_robotmk_state(self):
        if self.name == 'Add Monitoring Message' and len(self.msg) > 0:
            try: 
                data = json.loads(self.msg)['add_monitoring_message']
                state = STATES_NO[data['nagios_state']]
                msg   = "%s: %s" % (data['nagios_state'], data['msg'])
                kw_robotmk_state = (0, msg)
                self.msg = msg
                # as an exception, we overwrite the msg of RF here, because we 
                # do not want to see a raw dict 
                self.result['result_robotframework'] = kw_robotmk_state
            except:
                pass

    # from Robotmk Keyword Library 
    # https://pypi.org/project/robotframework-robotmk/ 
    def _eval_node_kw_test_state(self):
        if self.name == 'Add Checkmk Test State' and len(self.msg) > 0:
            try: 
                data = json.loads(self.msg)['add_checkmk_test_state']
                state = STATES_NO[data['nagios_state']]
                msg   = "%s: %s" % (data['nagios_state'], data['msg'])
                kw_test_state = (state, msg)
                self.msg = msg
                # as an exception, we overwrite the msg of RF here, because we 
                # do not want to see a raw dict 
                self.result['result_robotframework'] = kw_test_state
            except:
                kw_test_state = None
        else:
            kw_test_state = None
        self.result['result_kw_test_state'] = kw_test_state

    # WIP: see https://github.com/simonmeggle/robotmk/issues/60
    def _eval_node_cmk_metric(self, check_params):
        #metric = self._get_pattern_value('metric', check_params)
        # TODO THIS WILL BE IMPLEMENTED
        metric = False
        if metric:
            dummy_value = randint(100, 999)
            dummy_value = 400
            dummy_name = "FOO"
            dummy_warn = 300
            dummy_crit = 600
            # CRITICAL threshold
            if dummy_value >= dummy_crit:
                nagios_status = 2
                text = "%s value %s=%s >= %s" % (STATE_BADGES[nagios_status],
                                                 dummy_name, dummy_value,
                                                 dummy_crit)
            # WARNING threshold
            elif dummy_value >= dummy_warn:
                nagios_status = 1
                text = "%s value %s=%s >= %s" % (STATE_BADGES[nagios_status],
                                                 dummy_name, dummy_value,
                                                 dummy_warn)
            else:
                nagios_status = 0
                text = "value %s=%s" % (dummy_name, dummy_value)
            # TODO: add perfdata if needed
            cmk_metric = (nagios_status, text)
            self.result['result_cmk_metric'] = cmk_metric
        else:
            cmk_metric = None

    def _descending_allowed(self, depth_limit_inherited, check_params):
        # OUTPUT DEPTH --- how deep can we descend in nested suites/keywords?
        depth_limit = self._get_pattern_value('output_depth', check_params)

        # i = inherited depth limit
        # t = this depth limit
        # nx = next depth limit

        # next_depth_limit > 0  ->  we can descend
        # next_depth_limit = 0  ->  we can descend, stop at next level
        # next_depth_limit < 0  ->  we cannot descend anymore

        # (a dot indicates a set value)
        # i  t  nx
        # -----------
        # n  n. n    # see note 3
        # n  0. -1   # see note 4
        # n  2. 1    # see note 1
        #
        # 0. n  -1   # see note 2
        # 0  0. -1   # see note 4
        # 0  2. 1    # see note 1
        #
        # 2  n  1    # see note 2
        # 2  0. -1   # see note 4
        # 2  2. 1    # see note 1

        # Now calculate the depth level for the next sub-item
        next_depth_limit = None
        if depth_limit == None or depth_limit > 0:
            if bool(depth_limit):
                # note 1: depth_limit is set to something else than 0 or None; we can descend.
                # Now calculate next depth from this level
                next_depth_limit = depth_limit - 1
            else:
                if depth_limit_inherited is None:
                    # note 3: No depth limit, no inherited limit. Set next limit also to None.
                    next_depth_limit = None
                else:
                    # note 2: No depth limit set, but inherited value. Calculate new one.
                    next_depth_limit = depth_limit_inherited - 1
        else:
            # 4 there's 0 defined, this overwrites inherited depth
            next_depth_limit = -1
        # return True if descending is allowed
        descend_allowed = next_depth_limit == None or next_depth_limit > -1
        return descend_allowed, next_depth_limit

    # This method combines the results of subnodes with the result of the current node.
    # It determines a "WORST STATE" which can be propagated
    #   - Keywords: from cmk_runtime, cmk_metric
    #     Explanation: Keywords CAN fail, but when wrapped in other keywords like
    #     'Run Keyword And Return Status', they won't break a test.
    #   - Suite, Tests: from robotframework, cmk_runtime, cmk_metric
    #     Explanation: Suites and Tests are nodes which can be services in CMK.
    #     For this reason, the state of such nodes is the worst state of the RF
    #     result and every CMK/Robotmk check (runtime, metric).
    #     Ex.: Even if a test is RF=PASS (=OK), a runtime exceedance could turn
    #     it to WARNING. Otherwise, if runtime is OK but the test FAILed, it has to
    #     be CRITICAL.

    def _eval_total_result(self):
        # NODE WORST STATE - grab all results of this node
        node_results = [
            self.result[check] for check in self.result_keys
            if self.result.get(check, False)
        ]
        if len(node_results) > 0:
            # maximum of all node result states
            node_worststate = max([x[0] for x in node_results])
        else:
            # theere is no result => OK
            node_worststate = 0
        # SUBNODES WORST STATE
        subnodes_worststate = 0
        subnodes_worststate = max(
            [s['worststate'] for s in self.subresults if self.subresults]
            or [0])
        total_worststate = max(node_worststate, subnodes_worststate)
        self.result['worststate'] = total_worststate

        # now that the worstate is known, we can replace the badge and unicode symbol placeholder
        # set the unicode symbol
        if total_worststate > 0:
            status_symbol = self.symbol_nok
        else:
            status_symbol = self.symbol_ok

        # For RF-state, do not display badges in keywords (kws are allowed to fail)
        badge = ''
        if type(self) != RobotKeyword:
            badge = STATE_BADGES[total_worststate]
            if len(badge) > 0:
                badge = " " + badge
        # The first item is the line of this node (self) which we need to edit
        this_node_paddedline = self.result['padded_lines_list'][0]
        this_node_paddedline_replaced = this_node_paddedline.replace(
            '--BADGE--', badge).replace('--SYMBOL--', status_symbol)
        self.result['padded_lines_list'][0] = this_node_paddedline_replaced

    # Add all lines of subnodes to the current one
    def _merge_sub_padded_lines(self):
        for r in self.subresults:
            for s in r['padded_lines_list']:
                self.result['padded_lines_list'].append(s)
        # sub_padded_lines_list = [s['padded_lines_list'] for s in self.subresults ]
        # self.result['padded_lines_list'].extend(sub_padded_lines_list)
        return

    # Add all perfdata of subnodes to the current one
    def _merge_sub_perfdata(self):
        for subresult in self.subresults:
            if subresult['cmk_perfdata_list'] != None:
                try:
                    self.result['cmk_perfdata_list'].extend(
                        subresult['cmk_perfdata_list'])
                except:
                    self.result['cmk_perfdata_list'] = subresult[
                        'cmk_perfdata_list']
        return

    # recursive function to retrieve status and submessages of a node
    # returns a result dict of each item node (=self)
    # node_top = the top node where messages should be reported to
    #   - sub-suites & tests: CMK item = root suite
    #   - keywords: parent test
    def get_checkmk_result(self,
                           node_top,
                           check_params,
                           depth_limit_inherited=None):
        self.node_top = node_top
        # Is node_top pointing to same node?
        if self == self.node_top:
            self.is_topnode = True
        else:
            if type(self) == RobotTest:
                self.is_topnode = True
                # for the following kws, point to this parent test
                node_top = self

        # do the recursion
        self.subresults = []
        (descend_allowed,
         next_depth_limit) = self._descending_allowed(depth_limit_inherited,
                                                      check_params)
        if descend_allowed:
            # Since RF4.0, the XML contains also keywords which would have come 
            # after a FAILed keyword (NOT RUN, SKIP). However, they are useless for Robotmk. 
            for subnode in [ i for i in self.subnodes if i.status in ROBOT_NAGIOS_STATUS.keys()]:
                subresult = subnode.get_checkmk_result(node_top, check_params,
                                                       next_depth_limit)
                self.subresults.append(subresult)

        # THIS Node -----
        self._set_node_info()
        self._eval_node_robotframework_status(check_params)
        self._eval_node_cmk_runtime(check_params)
        self._eval_node_cmk_perfdata(check_params)
        self._eval_node_kw_robotmk_state()
        self._eval_node_kw_test_state()
        self._eval_node_cmk_metric(check_params)
        # now generate the padded line incl. the message
        self._set_node_padded_line(check_params)

        # MERGE padded_lines and perfdata of sub-items
        self._merge_sub_padded_lines()
        self._merge_sub_perfdata()

        # Now that all information about this node have been collected, evaluate
        # and set the badge and unicode symbol for S/T/K
        self._eval_total_result()

        return self.result


class RobotSuite(RobotItem):
    # how to search this on the xml
    xpath_name = 'suite'
    # which subnode types are allowed
    allowed_subnodes = ['suite', 'test']
    symbol_ok = "\u25ef"
    symbol_nok = "\u2b24"
    # which key in dict output_depth is holding the values for tests
    output_depth_dict_key = "output_depth_suites"
    runtime_threshold_dict_key = "runtime_threshold_suites"
    perfdata_creation_dict_key = "perfdata_creation_suites"
    # What should be evaluated to get the node's status?
    result_keys = 'result_robotframework result_cmk_runtime result_cmk_metric'.split(
    )

    def __init__(self, xmlnode, lv_abs, lv_rel, parent, index):
        # Ref: ElI53P
        # Ref: r3U0Np
        super(RobotSuite, self).__init__(xmlnode, lv_abs, lv_rel, parent)

    def __str__(self):
        return "Suite"


class RobotTest(RobotItem):
    # how to search this on the xml
    xpath_name = 'test'
    # which subnode types are allowed
    allowed_subnodes = ['kw']
    symbol_ok = "\u25a1"
    symbol_nok = "\u25a0"
    # which key in dict output_depth is holding the values for tests
    output_depth_dict_key = "output_depth_tests"
    runtime_threshold_dict_key = "runtime_threshold_tests"
    perfdata_creation_dict_key = "perfdata_creation_tests"
    # What should be evaluated to get the node's status?
    result_keys = 'result_robotframework result_cmk_runtime result_cmk_metric'.split(
    )

    def __init__(self, xmlnode, lv_abs, lv_rel, parent, index):
        super(RobotTest, self).__init__(xmlnode, lv_abs, lv_rel, parent)

        # FIXME needed?
        # Stores the information if a test has the critical tag (only test with
        # this tag can affect the suite status)
        if xmlnode.find('status[@critical="yes"]') != None:
            self.critical = True
        else:
            self.critical = False

    def __str__(self):
        return "Test"


class RobotKeyword(RobotItem):
    # how to search this on the xml
    xpath_name = 'kw'
    # which subnode types are allowed
    allowed_subnodes = ['kw']
    symbol_ok = "\u25cb"
    symbol_nok = "\u25cf"
    # which key in dict output_depth is holding the values for keywords
    output_depth_dict_key = "output_depth_keywords"
    runtime_threshold_dict_key = "runtime_threshold_keywords"
    perfdata_creation_dict_key = "perfdata_creation_keywords"
    # What should be evaluated to get the node's status?
    result_keys = 'result_cmk_runtime result_cmk_metric result_kw_test_state'.split()

    def __init__(self, xmlnode, lv_abs, lv_rel, parent, index):
        super(RobotKeyword, self).__init__(xmlnode, lv_abs, lv_rel, parent,
                                           index)

    def __str__(self):
        return "Keyword"

def parse_suite_xml(root_xml, discovery_setting):
    # Store discovery level
    RobotItem.discovery_setting = discovery_setting
    # # clear the class var
    # RobotItem.discovered = []
    # create the topmost suite from the root XML
    # Ref: ElI53P
    root_suite = RobotSuite(root_xml, 0, 0, None, None)
    return root_suite


#   _          _
#  | |        | |
#  | |__   ___| |_ __   ___ _ __
#  | '_ \ / _ \ | '_ \ / _ \ '__|
#  | | | |  __/ | |_) |  __/ |
#  |_| |_|\___|_| .__/ \___|_|
#               | |
#               |_|

def save_htmllog(dir, logname, raw_html):
    filename = "%s/%s" % (dir, logname)
    try:
        with open(filename, 'w') as f:
            f.write(raw_html) 
    except Exception:
<<<<<<< HEAD
        raise MKGeneralException("Robotmk failed to save the log file %s: %s" % (filename))
=======
        raise MKGeneralException("Robotmk failed to save the log file %s" % filename)
>>>>>>> c5b37c4b

def assign_html_logs(svc_desc, info_dict, root_suite, html_show_patterns):
    # If piggyback was not set anyway, the client tried to determine its hostname
    # and FQDN (if set) and hopefully there is a match on the Checkmk server. 
    runner_assigned_host = info_dict['runner'].get('assigned_host', [])
    svc_labels = []
<<<<<<< HEAD
    html_exists = 'htmllog' in root_suite
=======
    html_exists = bool(root_suite.get('htmllog'))
>>>>>>> c5b37c4b
    if html_exists:
        # Check part see Ref #exNx1h
        for host in runner_assigned_host: 
            # There is 1 HTML log per root suite. Because of the fact that 
            # the discovery level feature of Robotmk allows to generate more 
            # than 1 service out of a root suite (example: 1 suite with 
            # test1..test5 => service test1...5), we need a translation between 
            # the discovered items (test) and the single log file (suite). 
            # /hostname
            #   $SUITE_last_error_log.html
            #   $SUITE_last_log.html
            #   /discovered_item1
            #     suite_last_error_log.html -> ../$SUITE_last_error_log.html          
            #     suite_last_log.html -> ../$SUITE_last_log.html          
            #   /discovered_item2
            #     suite_last_error_log.html -> ../$SUITE_last_error_log.html          
            #     suite_last_log.html -> ../$SUITE_last_log.html          
            for log in ['last_log', 'last_error_log']:
                pattern = html_show_patterns.get(log, '.*')
                if re.match(pattern, svc_desc): 
                    svc_dir = "%s/%s/%s" % (HTML_LOG_DIR, host, svc_desc)
                    #shutil.rmtree(svc_dir, ignore_errors=True)
                    mkdirp(svc_dir)
                    src_name = "../%s_%s.html" % (root_suite['id'], log)
                    dest_name = "%s/%s" % (svc_dir, "suite_%s.html" % log)
                    lns(src_name, dest_name)
                    svc_labels.append(ServiceLabel(u"robotmk/html_%s" % log, u"yes"))
    return svc_labels

def mkdirp(path):
    """Python2 and 3 compatible replacement for mkdir -p without raising an 
    exception if the dir already exists"""
    if not os.path.isdir(path):
        os.makedirs(path)

def lns(src, dest):
    """Python2 and 3 compatible replacement for ln -s without raising an 
    exception if the link already exists"""
    if not os.path.islink(dest):
        os.symlink(src, dest)

# create a valid perfdata label which does contain only numbers, letters,
# dash and underscore. Everything else becomes a underscore.
def get_perflabel(instr):
    outstr = re.sub('[^A-Za-z0-9]', '_', instr)
    return re.sub('_+', '_', outstr)


# Return an empty string for the string cast of None
def xstr(s):
    if s is None:
        return ''
    else:
        return s


def remove_nasty_chars(instr):
    # Replace all chars which can cause problem in Multisite
    # no quotes, no brackets
    outstr = re.sub('[\[\]?+*@{}\'"]', '', xstr(instr))
    outstr = outstr.replace('$', '')
    outstr = outstr.replace('\\', '')
    # Newlines better replace by space
    outstr = outstr.replace('\n', ' ')
    # dash for pipe
    outstr = re.sub('\|', '-', outstr)
    return outstr

# Return only fatal suites
def check_fatal_suites(suites):
    # TODO: return list of output lines
    return [s for s in suites if s['status'] == 'fatal']


# A suite can be stale in two cases:
# - A) start_time/end_time exist: the suite ran.
#   Age is "time since end_time"; stale if age > cache_time
# - B) only start_time exists: the suite is running (or: hanging forever??).
#   Age is then "time since start_time"; stale if age > cache_time
def check_stale_suites(suites):
    suites_stale = []
    suites_nonstale = []
    Suite = namedtuple('Suite', 'id,msg')
    for root_suite in [s for s in suites if s['status'] != 'fatal']:
        now = datetime.datetime.now(tzlocal())
        if 'end_time' in root_suite:
            # Case A) (suite ran)
            last_end = parser.isoparse(root_suite['end_time'])
            age = now - last_end
            last_end_fmt = last_end.strftime('%Y-%m-%d %H:%M:%S')
            if age.total_seconds() < root_suite['cache_time']:
                # nonstale
                msg = "Suite '%s': (last execution end: %s, " % (root_suite['id'], last_end_fmt)
                suites_nonstale.append(
                    Suite(
                        root_suite['id'],
                        msg
                    ))
            else:
                # stale result
                overdue_sec = age.total_seconds() - root_suite['cache_time']
                msg = "(!!) Suite '%s': (last execution end: %s, " % (root_suite['id'], last_end_fmt) + \
                    "cache time: %ds, overdue since %.1fs)\n" % (root_suite['cache_time'], overdue_sec)
                suites_stale.append(
                    Suite(
                        root_suite['id'],
                        msg
                     ))
        else:
            # Case B) (suite started, no end_time)
            last_start = parser.isoparse(root_suite['start_time'])
            age = now - last_start
            last_start_fmt = last_start.strftime('%Y-%m-%d %H:%M:%S')
            if age.total_seconds() < root_suite['cache_time']:
                # nonstale
                msg =  "Suite '%s': (started 1st time at: %s, " % (root_suite['id'], last_start_fmt)
                suites_nonstale.append(
                    Suite(
                        root_suite['id'],
                        msg
                    ))                    
            else:
                # stale result
                overdue_sec = age.total_seconds() - root_suite['cache_time']
                msg = "(!!) Suite '%s': (started 1st time at %s, " % (root_suite['id'], last_start_fmt) + \
                     "cache time: %ds, overdue since %.1fs)\n" % (root_suite['cache_time'], overdue_sec)
                suites_stale.append(
                    Suite(
                        root_suite['id'],
                        msg
                    ))
    return (suites_stale, suites_nonstale)


def quoted_listitems(inlist):
    return ', '.join(["'%s'" % s for s in inlist])


# Determine if a list of patterns matches.
# If list elements are tuples, all values from index 1
# If list elements are patterns, return bool
# If nothing matches return the default
def pattern_match(patterns, name, default=None):
    for elem in patterns:
        if type(elem) == tuple:
            if re.match(elem[0], name):
                if len(elem) == 2:
                    # only one value (2nd element) for this pattern
                    return elem[1]
                else:
                    # more than 1 value (2nd and following) for this pattern (e.g. warn/crit thresholds) => return the list
                    return elem[1:]
        else:
            if re.match(elem, name):
                return True
    return default


def timestamp_to_millis(timestamp):
    Y, M, D, h, m, s, millis = split_timestamp(timestamp)
    secs = time.mktime(datetime.datetime(Y, M, D, h, m, s).timetuple())
    return roundup(1000 * secs + millis)


def split_timestamp(timestamp):
    years = int(timestamp[:4])
    mons = int(timestamp[4:6])
    days = int(timestamp[6:8])
    hours = int(timestamp[9:11])
    mins = int(timestamp[12:14])
    secs = int(timestamp[15:17])
    millis = int(timestamp[18:21])
    return years, mons, days, hours, mins, secs, millis

def roundup(number, ndigits=0, return_type=None):
    result = round(number, ndigits)
    if not return_type:
        return_type = float if ndigits > 0 else int
    return return_type(result)


"""
HTML <-> text conversions.
http://stackoverflow.com/questions/328356/extracting-text-from-html-file-using-python
"""

def html_to_text(html):

    class _HTMLToText(HTMLParser):
        def __init__(self):
            HTMLParser.__init__(self)
            self._buf = []
            self.hide_output = False

        def handle_starttag(self, tag, attrs):
            if tag in ('p', 'br') and not self.hide_output:
                self._buf.append('\n')
            elif tag in ('script', 'style'):
                self.hide_output = True

        def handle_startendtag(self, tag, attrs):
            if tag == 'br':
                self._buf.append('\n')

        def handle_endtag(self, tag):
            if tag == 'p':
                self._buf.append('\n')
            elif tag in ('script', 'style'):
                self.hide_output = False

        def handle_data(self, text):
            if text and not self.hide_output:
                self._buf.append(re.sub(r'\s+', ' ', text))

        def handle_entityref(self, name):
            if name in name2codepoint and not self.hide_output:
                c = chr(name2codepoint[name])
                self._buf.append(c)

        def handle_charref(self, name):
            if not self.hide_output:
                n = int(name[1:], 16) if name.startswith('x') else int(name)
                self._buf.append(chr(n))

        def get_text(self):
            return re.sub(r' +', ' ', ''.join(self._buf))
                
    """
    Given a piece of HTML, return the plain text it contains.
    This handles entities and char refs, but not javascript and stylesheets.
    """
    try:
        from html.parser import HTMLParser
        from html.entities import name2codepoint
        parser = _HTMLToText()
        parser.feed(html)
        parser.close()
        return parser.get_text()
    except:  
        # on Checkmk1 there is no HTML.Parser; :-/ 
        return html

# %%%%%%%%%%%%%%%%%%%%%%%%%%%%%%%%%%%%%%%%%%%%%%%%%%%%%%%%%%%%%%%%%%%%%%%%%%%%%%
# V2 specific functions



# v2register
register.check_plugin(
    name="robotmk",
    service_name="%s",
    discovery_function=discover_robotmk,
    discovery_ruleset_name='inventory_robotmk_rules',
    discovery_ruleset_type=register.RuleSetType.MERGED,   
    discovery_default_parameters={}, 
    check_function=check_robotmk,
    # TODO: https://docs.checkmk.com/master/de/devel_check_plugins.html#_verwenden_von_vorhandenen_regelketten
    check_ruleset_name="robotmk",
    check_default_parameters={},
)
<|MERGE_RESOLUTION|>--- conflicted
+++ resolved
@@ -317,11 +317,7 @@
         # item is a regular s/t/k check
         for root_suite in parsed_section['suites']:
             if 'parsed' in root_suite:
-<<<<<<< HEAD
-                html_exists = 'htmllog' in root_suite    
-=======
                 html_exists = bool(root_suite.get('htmllog'))
->>>>>>> c5b37c4b
                 if html_exists: 
                     # Discovery part see Ref #exNx1h
                     for host in runner_assigned_host: 
@@ -1058,22 +1054,14 @@
         with open(filename, 'w') as f:
             f.write(raw_html) 
     except Exception:
-<<<<<<< HEAD
-        raise MKGeneralException("Robotmk failed to save the log file %s: %s" % (filename))
-=======
         raise MKGeneralException("Robotmk failed to save the log file %s" % filename)
->>>>>>> c5b37c4b
 
 def assign_html_logs(svc_desc, info_dict, root_suite, html_show_patterns):
     # If piggyback was not set anyway, the client tried to determine its hostname
     # and FQDN (if set) and hopefully there is a match on the Checkmk server. 
     runner_assigned_host = info_dict['runner'].get('assigned_host', [])
     svc_labels = []
-<<<<<<< HEAD
-    html_exists = 'htmllog' in root_suite
-=======
     html_exists = bool(root_suite.get('htmllog'))
->>>>>>> c5b37c4b
     if html_exists:
         # Check part see Ref #exNx1h
         for host in runner_assigned_host: 
