--- conflicted
+++ resolved
@@ -32,11 +32,7 @@
 
 # UTC = pytz.utc
 
-<<<<<<< HEAD
-ROBOTMK_VERSION = 'v1.1.0'
-=======
 ROBOTMK_VERSION = 'v1.1.1-beta'
->>>>>>> f14a05cb
 
 DEFAULT_SVC_PREFIX = 'Robot Framework E2E $SUITEID$SPACE-$SPACE'
 
